{
  "definitions": {
    "propertyList": {
      "type": "array",
      "minItems": 1,
      "uniqueItems": true,
      "items": {
        "type": "string",
        "property-reference": {
          "comment": "property-reference is an extension to the JSON schema validator. Here it jumps to the root level of the hierarchy and tests if a value is an existing key there (i.e a defined property). See test/validate-schema.js for implementation details.",
          "$data": "/"
        }
      }
    },
    "animationType": {
      "enum": [
        "angleBasicShapeOrPath",
        "angleOrBasicShapeOrPath",
        "basicShapeOtherwiseNo",
        "byComputedValueType",
        "color",
        "discrete",
        "eachOfShorthandPropertiesExceptUnicodeBiDiAndDirection",
        "filterList",
        "fontStretch",
        "fontWeight",
        "integer",
        "length",
        "lpc",
        "notAnimatable",
        "numberOrLength",
        "number",
        "position",
        "rectangle",
        "repeatableListOfSimpleListOfLpc",
        "shadowList",
        "simpleListOfLpc",
        "simpleListOfLpcDifferenceLpc",
        "transform",
        "visibility"
      ]
    },
    "percentages": {
      "enum": [
        "blockSizeOfContainingBlock",
        "dependsOnLayoutModel",
        "inlineSizeOfContainingBlock",
        "lengthsAsPercentages",
        "logicalHeightOfContainingBlock",
        "logicalWidthOfContainingBlock",
        "logicalHeightOrWidthOfContainingBlock",
        "maxZoomFactor",
        "minZoomFactor",
        "no",
        "referToBorderBox",
        "referToContainingBlockHeight",
        "referToDimensionOfBorderBox",
        "referToDimensionOfContentArea",
        "referToElementFontSize",
        "referToFlexContainersInnerMainSize",
        "referToHeightOfBackgroundPositioningAreaMinusBackgroundImageHeight",
        "referToLineBoxWidth",
        "referToLineHeight",
        "referToParentElementsFontSize",
        "referToSizeOfBackgroundPositioningAreaMinusBackgroundImageSize",
        "referToSizeOfBorderImage",
        "referToSizeOfBoundingBox",
        "referToSizeOfContainingBlock",
        "referToSizeOfElement",
        "referToSizeOfFont",
        "referToSizeOfMaskBorderImage",
        "referToSizeOfMaskPaintingArea",
        "referToTotalPathLength",
        "referToWidthAndHeightOfElement",
        "referToWidthOfAffectedGlyph",
        "referToWidthOfBackgroundPositioningAreaMinusBackgroundImageHeight",
        "referToWidthOfContainingBlock",
        "referToWidthOrHeightOfBorderImageArea",
        "referToReferenceBoxWhenSpecifiedOtherwiseBorderBox",
        "regardingHeightOfGeneratedBoxContainingBlockPercentages0",
        "regardingHeightOfGeneratedBoxContainingBlockPercentagesNone",
        "regardingHeightOfGeneratedBoxContainingBlockPercentagesRelativeToContainingBlock",
        "relativeToBackgroundPositioningArea",
        "relativeToMaskBorderImageArea",
        "relativeToScrollContainerPaddingBoxAxis",
        "relativeToTheScrollContainersScrollport",
        "relativeToWidthAndHeight"
      ]
    },
    "computed": {
      "enum": [
        "absoluteLength",
        "absoluteLength0ForNone",
        "absoluteLength0IfColumnRuleStyleNoneOrHidden",
        "absoluteLengthOr0IfBorderBottomStyleNoneOrHidden",
        "absoluteLengthOr0IfBorderLeftStyleNoneOrHidden",
        "absoluteLengthOr0IfBorderRightStyleNoneOrHidden",
        "absoluteLengthOr0IfBorderTopStyleNoneOrHidden",
        "absoluteLengthOrAsSpecified",
        "absoluteLengthOrKeyword",
        "absoluteLengthOrNone",
        "absoluteLengthOrNormal",
        "absoluteLengthOrPercentage",
        "absoluteLengthsSpecifiedColorAsSpecified",
        "absoluteLengthZeroIfBorderStyleNoneOrHidden",
        "absoluteLengthZeroOrLarger",
        "absoluteURIOrNone",
        "angleRoundedToNextQuarter",
        "asAutoOrColor",
        "asDefinedForBasicShapeWithAbsoluteURIOtherwiseAsSpecified",
        "asLength",
        "asSpecified",
        "asSpecifiedAppliesToEachProperty",
        "asSpecifiedButVisibleOrClipReplacedToAutoOrHiddenIfOtherValueDifferent",
        "asSpecifiedExceptMatchParent",
        "asSpecifiedExceptPositionedFloatingAndRootElementsKeywordMaybeDifferent",
        "asSpecifiedRelativeToAbsoluteLengths",
        "asSpecifiedURLsAbsolute",
        "asSpecifiedWithExceptionOfResolution",
        "asSpecifiedWithLengthsAbsoluteAndNormalComputingToZeroExceptMultiColumn",
        "asSpecifiedWithVarsSubstituted",
        "autoOnAbsolutelyPositionedElementsValueOfAlignItemsOnParent",
        "autoOrRectangle",
        "colorPlusThreeAbsoluteLengths",
        "computedColor",
        "consistsOfTwoDimensionKeywords",
        "consistsOfTwoKeywordsForOriginAndOffsets",
        "forLengthAbsoluteValueOtherwisePercentage",
        "invertForTranslucentColorRGBAOtherwiseRGB",
        "keywordOrNumericalValueBolderLighterTransformedToRealValue",
        "keywordPlusIntegerIfDigits",
        "lengthAbsolutePercentageAsSpecifiedOtherwiseAuto",
        "listEachItemConsistingOfAbsoluteLengthPercentageAndOrigin",
        "listEachItemHasTwoKeywordsOnePerDimension",
        "listEachItemTwoKeywordsOriginOffsets",
        "noneOrImageWithAbsoluteURI",
        "normalizedAngle",
        "normalOnElementsForPseudosNoneAbsoluteURIStringOrAsSpecified",
        "oneToFourPercentagesOrAbsoluteLengthsPlusFill",
        "optimumMinAndMaxValueOfAbsoluteLengthPercentageOrNormal",
        "optimumValueOfAbsoluteLengthOrNormal",
        "percentageAsSpecifiedAbsoluteLengthOrNone",
        "percentageAsSpecifiedOrAbsoluteLength",
        "percentageAutoOrAbsoluteLength",
        "percentageOrAbsoluteLengthPlusKeywords",
        "sameAsBoxOffsets",
        "sameAsMaxWidthAndMaxHeight",
        "sameAsMinWidthAndMinHeight",
        "sameAsWidthAndHeight",
        "specifiedIntegerOrAbsoluteLength",
        "specifiedValueClipped0To1",
        "specifiedValueNumberClipped0To1",
<<<<<<< HEAD
        "theComputedLength",
=======
        "theKeywordListStyleImageNoneOrComputedValue",
>>>>>>> 02b809df
        "translucentValuesRGBAOtherwiseRGB",
        "twoAbsoluteLengthOrPercentages",
        "twoAbsoluteLengths"
      ]
    },
    "appliesto": {
      "enum": [
        "absolutelyPositionedElements",
        "allElements",
        "allElementsAcceptingWidthOrHeight",
        "allElementsAndPseudos",
        "allElementsAndText",
        "allElementsButNonReplacedAndTableColumns",
        "allElementsButNonReplacedAndTableRows",
        "allElementsCreatingNativeWindows",
        "allElementsExceptGeneratedContentOrPseudoElements",
        "allElementsExceptInlineBoxesAndInternalRubyOrTableBoxes",
        "allElementsExceptInternalTableDisplayTypes",
        "allElementsExceptNonReplacedInlineElementsTableRowsColumnsRowColumnGroups",
        "allElementsExceptTableDisplayTypes",
        "allElementsExceptTableElementsWhenCollapse",
        "allElementsExceptTableRowColumnGroupsTableRowsColumns",
        "allElementsExceptTableRowGroupsRowsColumnGroupsAndColumns",
        "allElementsNoEffectIfDisplayNone",
        "allElementsSomeValuesNoEffectOnNonInlineElements",
        "allElementsSVGContainerElements",
        "allElementsSVGContainerGraphicsAndGraphicsReferencingElements",
        "allElementsThatCanReferenceImages",
        "allElementsTreeAbidingPseudoElementsPageMarginBoxes",
        "allElementsUAsNotRequiredWhenCollapse",
        "anyElementEffectOnProgressAndMeter",
        "beforeAndAfterPseudos",
        "blockContainerElements",
        "blockContainers",
        "blockContainersAndMultiColumnContainers",
        "blockContainersExceptMultiColumnContainers",
        "blockContainersExceptTableWrappers",
        "blockContainersFlexContainersGridContainers",
        "blockElementsInNormalFlow",
        "blockLevelElements",
        "blockLevelBoxesAndAbsolutelyPositionedBoxesAndGridItems",
        "boxElements",
        "childrenOfBoxElements",
        "directChildrenOfElementsWithDisplayMozBoxMozInlineBox",
        "elementsForWhichLayoutContainmentCanApply",
        "elementsWithDisplayBoxOrInlineBox",
        "elementsWithDisplayMarker",
        "elementsWithDisplayMozBoxMozInlineBox",
        "elementsWithOverflowNotVisibleAndReplacedElements",
        "exclusionElements",
        "firstLetterPseudoElementsAndInlineLevelFirstChildren",
        "flexContainers",
        "flexItemsAndAbsolutelyPositionedFlexContainerChildren",
        "flexItemsAndInFlowPseudos",
        "flexItemsGridItemsAbsolutelyPositionedContainerChildren",
        "flexItemsGridItemsAndAbsolutelyPositionedBoxes",
        "floats",
        "gridContainers",
        "gridContainersWithMasonryLayout",
        "gridContainersWithMasonryLayoutInTheirBlockAxis",
        "gridContainersWithMasonryLayoutInTheirInlineAxis",
        "gridItemsAndBoxesWithinGridContainer",
        "iframeElements",
        "images",
        "inFlowBlockLevelElements",
        "inFlowChildrenOfBoxElements",
        "inlineLevelAndTableCellElements",
        "listItems",
        "maskElements",
        "multicolElements",
        "multiColumnElementsFlexContainersGridContainers",
        "multilineFlexContainers",
        "nonReplacedBlockAndInlineBlockElements",
        "nonReplacedBlockElements",
        "nonReplacedElements",
        "nonReplacedInlineElements",
        "positionedElements",
        "replacedElements",
        "rubyAnnotationsContainers",
        "rubyBasesAnnotationsBaseAnnotationContainers",
        "sameAsMargin",
        "sameAsWidthAndHeight",
        "scrollContainers",
        "scrollingBoxes",
        "tableCaptionElements",
        "tableCellElements",
        "tableElements",
        "textElements",
        "textFields",
        "transformableElements",
        "xulImageElements"
      ]
    },
    "alsoApplyTo": {
      "type": "array",
      "minItems": 1,
      "uniqueItems": true,
      "items": {
        "enum": [
          "::first-letter",
          "::first-line",
          "::placeholder"
        ]
      }
    },
    "order": {
      "enum": [
        "canonicalOrder",
        "lengthOrPercentageBeforeKeywordIfBothPresent",
        "lengthOrPercentageBeforeKeywords",
        "oneOrTwoValuesLengthAbsoluteKeywordsPercentages",
        "orderOfAppearance",
        "percentagesOrLengthsFollowedByFill",
        "perGrammar",
        "uniqueOrder"
      ]
    },
    "status": {
      "enum": [
        "standard",
        "nonstandard",
        "experimental",
        "obsolete"
      ]
    },
    "mdn_url": {
      "type": "string",
      "pattern": "^https://developer.mozilla.org/docs/"
    }
  },
  "type": "object",
  "additionalProperties": {
    "type": "object",
    "additionalProperties": false,
    "required": [
      "syntax",
      "media",
      "inherited",
      "animationType",
      "percentages",
      "groups",
      "initial",
      "appliesto",
      "computed",
      "order",
      "status"
    ],
    "properties": {
      "syntax": {
        "type": "string"
      },
      "media": {
        "oneOf": [
          {
            "type": "string",
            "enum": [
              "all",
              "aural",
              "continuous",
              "interactive",
              "none",
              "noPracticalMedia",
              "paged",
              "visual",
              "visualInContinuousMediaNoEffectInOverflowColumns"
            ]
          },
          {
            "type": "array",
            "minItems": 2,
            "uniqueItems": true,
            "items": {
              "type": "string",
              "enum": [
                "interactive",
                "paged",
                "visual"
              ]
            }
          }
        ]
      },
      "inherited": {
        "type": "boolean"
      },
      "animationType": {
        "oneOf": [
          {
            "$ref": "#/definitions/animationType"
          },
          {
            "$ref": "#/definitions/propertyList"
          }
        ]
      },
      "percentages": {
        "oneOf": [
          {
            "$ref": "#/definitions/percentages"
          },
          {
            "$ref": "#/definitions/propertyList"
          }
        ]
      },
      "groups": {
        "type": "array",
        "minitems": 1,
        "uniqueItems": true,
        "items": {
          "$ref": "definitions.json#/groupList"
        }
      },
      "initial": {
        "oneOf": [
          {
            "type": "string"
          },
          {
            "$ref": "#/definitions/propertyList"
          }
        ]
      },
      "appliesto": {
        "$ref": "#/definitions/appliesto"
      },
      "alsoAppliesTo": {
        "$ref": "#/definitions/alsoApplyTo"
      },
      "computed": {
        "oneOf": [
          {
            "$ref": "#/definitions/computed"
          },
          {
            "$ref": "#/definitions/propertyList"
          }
        ]
      },
      "order": {
        "$ref": "#/definitions/order"
      },
      "stacking": {
        "type": "boolean"
      },
      "status": {
        "$ref": "#/definitions/status"
      },
      "mdn_url": {
        "$ref": "#/definitions/mdn_url"
      }
    }
  }
}<|MERGE_RESOLUTION|>--- conflicted
+++ resolved
@@ -150,11 +150,8 @@
         "specifiedIntegerOrAbsoluteLength",
         "specifiedValueClipped0To1",
         "specifiedValueNumberClipped0To1",
-<<<<<<< HEAD
         "theComputedLength",
-=======
         "theKeywordListStyleImageNoneOrComputedValue",
->>>>>>> 02b809df
         "translucentValuesRGBAOtherwiseRGB",
         "twoAbsoluteLengthOrPercentages",
         "twoAbsoluteLengths"
