--- conflicted
+++ resolved
@@ -8537,11 +8537,7 @@
     "mdn_url": "https://developer.mozilla.org/docs/Web/CSS/text-transform"
   },
   "text-underline-offset": {
-<<<<<<< HEAD
     "syntax": "auto | from-font | <length> | <percentage> ",
-=======
-    "syntax": "auto | <length>",
->>>>>>> 3d4cfa75
     "media": "visual",
     "inherited": true,
     "animationType": "byComputedValueType",
