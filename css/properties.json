{
  "--*": {
    "syntax": "<declaration-value>",
    "media": "all",
    "inherited": true,
    "animationType": "discrete",
    "percentages": "no",
    "groups": [
      "CSS Variables"
    ],
    "initial": "seeProse",
    "appliesto": "allElements",
    "computed": "asSpecifiedWithVarsSubstituted",
    "order": "perGrammar",
    "status": "experimental"
  },
  "-ms-accelerator": {
    "syntax": "false | true",
    "media": "visual",
    "inherited": false,
    "animationType": "discrete",
    "percentages": "no",
    "groups": [
      "Microsoft Extensions"
    ],
    "initial": "false",
    "appliesto": "allElements",
    "computed": "asSpecified",
    "order": "uniqueOrder",
    "status": "nonstandard"
  },
  "-ms-block-progression": {
    "syntax": "tb | rl | bt | lr",
    "media": "visual",
    "inherited": false,
    "animationType": "discrete",
    "percentages": "no",
    "groups": [
      "Microsoft Extensions"
    ],
    "initial": "tb",
    "appliesto": "allElements",
    "computed": "asSpecified",
    "order": "uniqueOrder",
    "status": "nonstandard"
  },
  "-ms-content-zoom-chaining": {
    "syntax": "none | chained",
    "media": "interactive",
    "inherited": false,
    "animationType": "discrete",
    "percentages": "no",
    "groups": [
      "Microsoft Extensions"
    ],
    "initial": "none",
    "appliesto": "nonReplacedBlockAndInlineBlockElements",
    "computed": "asSpecified",
    "order": "uniqueOrder",
    "status": "nonstandard"
  },
  "-ms-content-zooming": {
    "syntax": "none | zoom",
    "media": "interactive",
    "inherited": false,
    "animationType": "discrete",
    "percentages": "no",
    "groups": [
      "Microsoft Extensions"
    ],
    "initial": "zoomForTheTopLevelNoneForTheRest",
    "appliesto": "nonReplacedBlockAndInlineBlockElements",
    "computed": "asSpecified",
    "order": "uniqueOrder",
    "status": "nonstandard"
  },
  "-ms-content-zoom-limit": {
    "syntax": "<'-ms-content-zoom-limit-min'> <'-ms-content-zoom-limit-max'>",
    "media": "interactive",
    "inherited": false,
    "animationType": "discrete",
    "percentages": [
      "-ms-content-zoom-limit-max",
      "-ms-content-zoom-limit-min"
    ],
    "groups": [
      "Microsoft Extensions"
    ],
    "initial": [
      "-ms-content-zoom-limit-max",
      "-ms-content-zoom-limit-min"
    ],
    "appliesto": "nonReplacedBlockAndInlineBlockElements",
    "computed": [
      "-ms-content-zoom-limit-max",
      "-ms-content-zoom-limit-min"
    ],
    "order": "uniqueOrder",
    "status": "nonstandard"
  },
  "-ms-content-zoom-limit-max": {
    "syntax": "<percentage>",
    "media": "interactive",
    "inherited": false,
    "animationType": "discrete",
    "percentages": "maxZoomFactor",
    "groups": [
      "Microsoft Extensions"
    ],
    "initial": "400%",
    "appliesto": "nonReplacedBlockAndInlineBlockElements",
    "computed": "asSpecified",
    "order": "uniqueOrder",
    "status": "nonstandard"
  },
  "-ms-content-zoom-limit-min": {
    "syntax": "<percentage>",
    "media": "interactive",
    "inherited": false,
    "animationType": "discrete",
    "percentages": "minZoomFactor",
    "groups": [
      "Microsoft Extensions"
    ],
    "initial": "100%",
    "appliesto": "nonReplacedBlockAndInlineBlockElements",
    "computed": "asSpecified",
    "order": "uniqueOrder",
    "status": "nonstandard"
  },
  "-ms-content-zoom-snap": {
    "syntax": "<'-ms-content-zoom-snap-type'> || <'-ms-content-zoom-snap-points'>",
    "media": "interactive",
    "inherited": false,
    "animationType": "discrete",
    "percentages": "no",
    "groups": [
      "Microsoft Extensions"
    ],
    "initial": [
      "-ms-content-zoom-snap-type",
      "-ms-content-zoom-snap-points"
    ],
    "appliesto": "nonReplacedBlockAndInlineBlockElements",
    "computed": [
      "-ms-content-zoom-snap-type",
      "-ms-content-zoom-snap-points"
    ],
    "order": "uniqueOrder",
    "status": "nonstandard"
  },
  "-ms-content-zoom-snap-points": {
    "syntax": "snapInterval( <percentage>, <percentage> ) | snapList( <percentage># )",
    "media": "interactive",
    "inherited": false,
    "animationType": "discrete",
    "percentages": "no",
    "groups": [
      "Microsoft Extensions"
    ],
    "initial": "snapInterval(0%, 100%)",
    "appliesto": "nonReplacedBlockAndInlineBlockElements",
    "computed": "asSpecified",
    "order": "uniqueOrder",
    "status": "nonstandard"
  },
  "-ms-content-zoom-snap-type": {
    "syntax": "none | proximity | mandatory",
    "media": "interactive",
    "inherited": false,
    "animationType": "discrete",
    "percentages": "no",
    "groups": [
      "Microsoft Extensions"
    ],
    "initial": "none",
    "appliesto": "nonReplacedBlockAndInlineBlockElements",
    "computed": "asSpecified",
    "order": "uniqueOrder",
    "status": "nonstandard"
  },
  "-ms-filter": {
    "syntax": "<string>",
    "media": "visual",
    "inherited": false,
    "animationType": "discrete",
    "percentages": "no",
    "groups": [
      "Microsoft Extensions"
    ],
    "initial": "\"\"",
    "appliesto": "allElements",
    "computed": "asSpecified",
    "order": "uniqueOrder",
    "status": "nonstandard"
  },
  "-ms-flow-from": {
    "syntax": "[ none | <custom-ident> ]#",
    "media": "visual",
    "inherited": false,
    "animationType": "discrete",
    "percentages": "no",
    "groups": [
      "Microsoft Extensions"
    ],
    "initial": "none",
    "appliesto": "nonReplacedElements",
    "computed": "asSpecified",
    "order": "uniqueOrder",
    "status": "nonstandard"
  },
  "-ms-flow-into": {
    "syntax": "[ none | <custom-ident> ]#",
    "media": "visual",
    "inherited": false,
    "animationType": "discrete",
    "percentages": "no",
    "groups": [
      "Microsoft Extensions"
    ],
    "initial": "none",
    "appliesto": "iframeElements",
    "computed": "asSpecified",
    "order": "uniqueOrder",
    "status": "nonstandard"
  },
  "-ms-high-contrast-adjust": {
    "syntax": "auto | none",
    "media": "visual",
    "inherited": true,
    "animationType": "discrete",
    "percentages": "no",
    "groups": [
      "Microsoft Extensions"
    ],
    "initial": "auto",
    "appliesto": "allElements",
    "computed": "asSpecified",
    "order": "uniqueOrder",
    "status": "nonstandard"
  },
  "-ms-hyphenate-limit-chars": {
    "syntax": "auto | <integer>{1,3}",
    "media": "visual",
    "inherited": true,
    "animationType": "discrete",
    "percentages": "no",
    "groups": [
      "Microsoft Extensions"
    ],
    "initial": "auto",
    "appliesto": "allElements",
    "computed": "asSpecified",
    "order": "uniqueOrder",
    "status": "nonstandard"
  },
  "-ms-hyphenate-limit-lines": {
    "syntax": "no-limit | <integer>",
    "media": "visual",
    "inherited": true,
    "animationType": "discrete",
    "percentages": "no",
    "groups": [
      "Microsoft Extensions"
    ],
    "initial": "no-limit",
    "appliesto": "blockContainerElements",
    "computed": "asSpecified",
    "order": "uniqueOrder",
    "status": "nonstandard"
  },
  "-ms-hyphenate-limit-zone": {
    "syntax": "<percentage> | <length>",
    "media": "visual",
    "inherited": true,
    "animationType": "discrete",
    "percentages": "referToLineBoxWidth",
    "groups": [
      "Microsoft Extensions"
    ],
    "initial": "0",
    "appliesto": "blockContainerElements",
    "computed": "asSpecified",
    "order": "uniqueOrder",
    "status": "nonstandard"
  },
  "-ms-ime-align": {
    "syntax": "auto | after",
    "media": "visual",
    "inherited": false,
    "animationType": "discrete",
    "percentages": "no",
    "groups": [
      "Microsoft Extensions"
    ],
    "initial": "auto",
    "appliesto": "allElements",
    "computed": "asSpecified",
    "order": "uniqueOrder",
    "status": "nonstandard"
  },
  "-ms-overflow-style": {
    "syntax": "auto | none | scrollbar | -ms-autohiding-scrollbar",
    "media": "interactive",
    "inherited": true,
    "animationType": "discrete",
    "percentages": "no",
    "groups": [
      "Microsoft Extensions"
    ],
    "initial": "auto",
    "appliesto": "nonReplacedBlockAndInlineBlockElements",
    "computed": "asSpecified",
    "order": "uniqueOrder",
    "status": "nonstandard"
  },
  "-ms-scrollbar-3dlight-color": {
    "syntax": "<color>",
    "media": "visual",
    "inherited": true,
    "animationType": "discrete",
    "percentages": "no",
    "groups": [
      "Microsoft Extensions"
    ],
    "initial": "dependsOnUserAgent",
    "appliesto": "allElements",
    "computed": "asSpecified",
    "order": "uniqueOrder",
    "status": "nonstandard"
  },
  "-ms-scrollbar-arrow-color": {
    "syntax": "<color>",
    "media": "visual",
    "inherited": true,
    "animationType": "discrete",
    "percentages": "no",
    "groups": [
      "Microsoft Extensions"
    ],
    "initial": "dependsOnUserAgent",
    "appliesto": "allElements",
    "computed": "asSpecified",
    "order": "uniqueOrder",
    "status": "nonstandard"
  },
  "-ms-scrollbar-base-color": {
    "syntax": "<color>",
    "media": "visual",
    "inherited": true,
    "animationType": "discrete",
    "percentages": "no",
    "groups": [
      "Microsoft Extensions"
    ],
    "initial": "dependsOnUserAgent",
    "appliesto": "allElements",
    "computed": "asSpecified",
    "order": "uniqueOrder",
    "status": "nonstandard"
  },
  "-ms-scrollbar-darkshadow-color": {
    "syntax": "<color>",
    "media": "visual",
    "inherited": true,
    "animationType": "discrete",
    "percentages": "no",
    "groups": [
      "Microsoft Extensions"
    ],
    "initial": "dependsOnUserAgent",
    "appliesto": "allElements",
    "computed": "asSpecified",
    "order": "uniqueOrder",
    "status": "nonstandard"
  },
  "-ms-scrollbar-face-color": {
    "syntax": "<color>",
    "media": "visual",
    "inherited": true,
    "animationType": "discrete",
    "percentages": "no",
    "groups": [
      "Microsoft Extensions"
    ],
    "initial": "dependsOnUserAgent",
    "appliesto": "allElements",
    "computed": "asSpecified",
    "order": "uniqueOrder",
    "status": "nonstandard"
  },
  "-ms-scrollbar-highlight-color": {
    "syntax": "<color>",
    "media": "visual",
    "inherited": true,
    "animationType": "discrete",
    "percentages": "no",
    "groups": [
      "Microsoft Extensions"
    ],
    "initial": "dependsOnUserAgent",
    "appliesto": "allElements",
    "computed": "asSpecified",
    "order": "uniqueOrder",
    "status": "nonstandard"
  },
  "-ms-scrollbar-shadow-color": {
    "syntax": "<color>",
    "media": "visual",
    "inherited": true,
    "animationType": "discrete",
    "percentages": "no",
    "groups": [
      "Microsoft Extensions"
    ],
    "initial": "dependsOnUserAgent",
    "appliesto": "allElements",
    "computed": "asSpecified",
    "order": "uniqueOrder",
    "status": "nonstandard"
  },
  "-ms-scrollbar-track-color": {
    "syntax": "<color>",
    "media": "visual",
    "inherited": true,
    "animationType": "discrete",
    "percentages": "no",
    "groups": [
      "Microsoft Extensions"
    ],
    "initial": "dependsOnUserAgent",
    "appliesto": "allElements",
    "computed": "asSpecified",
    "order": "uniqueOrder",
    "status": "nonstandard"
  },
  "-ms-scroll-chaining": {
    "syntax": "chained | none",
    "media": "interactive",
    "inherited": false,
    "animationType": "discrete",
    "percentages": "no",
    "groups": [
      "Microsoft Extensions"
    ],
    "initial": "chained",
    "appliesto": "nonReplacedBlockAndInlineBlockElements",
    "computed": "asSpecified",
    "order": "uniqueOrder",
    "status": "nonstandard"
  },
  "-ms-scroll-limit": {
    "syntax": "<'-ms-scroll-limit-x-min'> <'-ms-scroll-limit-y-min'> <'-ms-scroll-limit-x-max'> <'-ms-scroll-limit-y-max'>",
    "media": "interactive",
    "inherited": false,
    "animationType": "discrete",
    "percentages": "no",
    "groups": [
      "Microsoft Extensions"
    ],
    "initial": [
      "-ms-scroll-limit-x-min",
      "-ms-scroll-limit-y-min",
      "-ms-scroll-limit-x-max",
      "-ms-scroll-limit-y-max"
    ],
    "appliesto": "nonReplacedBlockAndInlineBlockElements",
    "computed": [
      "-ms-scroll-limit-x-min",
      "-ms-scroll-limit-y-min",
      "-ms-scroll-limit-x-max",
      "-ms-scroll-limit-y-max"
    ],
    "order": "uniqueOrder",
    "status": "nonstandard"
  },
  "-ms-scroll-limit-x-max": {
    "syntax": "auto | <length>",
    "media": "interactive",
    "inherited": false,
    "animationType": "discrete",
    "percentages": "no",
    "groups": [
      "Microsoft Extensions"
    ],
    "initial": "auto",
    "appliesto": "nonReplacedBlockAndInlineBlockElements",
    "computed": "asSpecified",
    "order": "uniqueOrder",
    "status": "nonstandard"
  },
  "-ms-scroll-limit-x-min": {
    "syntax": "<length>",
    "media": "interactive",
    "inherited": false,
    "animationType": "discrete",
    "percentages": "no",
    "groups": [
      "Microsoft Extensions"
    ],
    "initial": "0",
    "appliesto": "nonReplacedBlockAndInlineBlockElements",
    "computed": "asSpecified",
    "order": "uniqueOrder",
    "status": "nonstandard"
  },
  "-ms-scroll-limit-y-max": {
    "syntax": "auto | <length>",
    "media": "interactive",
    "inherited": false,
    "animationType": "discrete",
    "percentages": "no",
    "groups": [
      "Microsoft Extensions"
    ],
    "initial": "auto",
    "appliesto": "nonReplacedBlockAndInlineBlockElements",
    "computed": "asSpecified",
    "order": "uniqueOrder",
    "status": "nonstandard"
  },
  "-ms-scroll-limit-y-min": {
    "syntax": "<length>",
    "media": "interactive",
    "inherited": false,
    "animationType": "discrete",
    "percentages": "no",
    "groups": [
      "Microsoft Extensions"
    ],
    "initial": "0",
    "appliesto": "nonReplacedBlockAndInlineBlockElements",
    "computed": "asSpecified",
    "order": "uniqueOrder",
    "status": "nonstandard"
  },
  "-ms-scroll-rails": {
    "syntax": "none | railed",
    "media": "interactive",
    "inherited": false,
    "animationType": "discrete",
    "percentages": "no",
    "groups": [
      "Microsoft Extensions"
    ],
    "initial": "railed",
    "appliesto": "nonReplacedBlockAndInlineBlockElements",
    "computed": "asSpecified",
    "order": "uniqueOrder",
    "status": "nonstandard"
  },
  "-ms-scroll-snap-points-x": {
    "syntax": "snapInterval( <length-percentage>, <length-percentage> ) | snapList( <length-percentage># )",
    "media": "interactive",
    "inherited": false,
    "animationType": "discrete",
    "percentages": "no",
    "groups": [
      "Microsoft Extensions"
    ],
    "initial": "snapInterval(0px, 100%)",
    "appliesto": "nonReplacedBlockAndInlineBlockElements",
    "computed": "asSpecified",
    "order": "uniqueOrder",
    "status": "nonstandard"
  },
  "-ms-scroll-snap-points-y": {
    "syntax": "snapInterval( <length-percentage>, <length-percentage> ) | snapList( <length-percentage># )",
    "media": "interactive",
    "inherited": false,
    "animationType": "discrete",
    "percentages": "no",
    "groups": [
      "Microsoft Extensions"
    ],
    "initial": "snapInterval(0px, 100%)",
    "appliesto": "nonReplacedBlockAndInlineBlockElements",
    "computed": "asSpecified",
    "order": "uniqueOrder",
    "status": "nonstandard"
  },
  "-ms-scroll-snap-type": {
    "syntax": "none | proximity | mandatory",
    "media": "interactive",
    "inherited": false,
    "animationType": "discrete",
    "percentages": "no",
    "groups": [
      "Microsoft Extensions"
    ],
    "initial": "none",
    "appliesto": "nonReplacedBlockAndInlineBlockElements",
    "computed": "asSpecified",
    "order": "uniqueOrder",
    "status": "nonstandard"
  },
  "-ms-scroll-snap-x": {
    "syntax": "<'-ms-scroll-snap-type'> <'-ms-scroll-snap-points-x'>",
    "media": "interactive",
    "inherited": false,
    "animationType": "discrete",
    "percentages": "no",
    "groups": [
      "Microsoft Extensions"
    ],
    "initial": [
      "-ms-scroll-snap-type",
      "-ms-scroll-snap-points-x"
    ],
    "appliesto": "nonReplacedBlockAndInlineBlockElements",
    "computed": [
      "-ms-scroll-snap-type",
      "-ms-scroll-snap-points-x"
    ],
    "order": "uniqueOrder",
    "status": "nonstandard"
  },
  "-ms-scroll-snap-y": {
    "syntax": "<'-ms-scroll-snap-type'> <'-ms-scroll-snap-points-y'>",
    "media": "interactive",
    "inherited": false,
    "animationType": "discrete",
    "percentages": "no",
    "groups": [
      "Microsoft Extensions"
    ],
    "initial": [
      "-ms-scroll-snap-type",
      "-ms-scroll-snap-points-y"
    ],
    "appliesto": "nonReplacedBlockAndInlineBlockElements",
    "computed": [
      "-ms-scroll-snap-type",
      "-ms-scroll-snap-points-y"
    ],
    "order": "uniqueOrder",
    "status": "nonstandard"
  },
  "-ms-scroll-translation": {
    "syntax": "none | vertical-to-horizontal",
    "media": "interactive",
    "inherited": true,
    "animationType": "discrete",
    "percentages": "no",
    "groups": [
      "Microsoft Extensions"
    ],
    "initial": "none",
    "appliesto": "allElements",
    "computed": "asSpecified",
    "order": "uniqueOrder",
    "status": "nonstandard"
  },
  "-ms-text-autospace": {
    "syntax": "none | ideograph-alpha | ideograph-numeric | ideograph-parenthesis | ideograph-space",
    "media": "visual",
    "inherited": false,
    "animationType": "discrete",
    "percentages": "no",
    "groups": [
      "Microsoft Extensions"
    ],
    "initial": "none",
    "appliesto": "allElements",
    "computed": "asSpecified",
    "order": "uniqueOrder",
    "status": "nonstandard"
  },
  "-ms-touch-select": {
    "syntax": "grippers | none",
    "media": "interactive",
    "inherited": true,
    "animationType": "discrete",
    "percentages": "no",
    "groups": [
      "Microsoft Extensions"
    ],
    "initial": "grippers",
    "appliesto": "allElements",
    "computed": "asSpecified",
    "order": "uniqueOrder",
    "status": "nonstandard"
  },
  "-ms-user-select": {
    "syntax": "none | element | text",
    "media": "interactive",
    "inherited": false,
    "animationType": "discrete",
    "percentages": "no",
    "groups": [
      "Microsoft Extensions"
    ],
    "initial": "text",
    "appliesto": "nonReplacedElements",
    "computed": "asSpecified",
    "order": "uniqueOrder",
    "status": "nonstandard"
  },
  "-ms-wrap-flow": {
    "syntax": "auto | both | start | end | maximum | clear",
    "media": "visual",
    "inherited": false,
    "animationType": "discrete",
    "percentages": "no",
    "groups": [
      "Microsoft Extensions"
    ],
    "initial": "auto",
    "appliesto": "blockLevelElements",
    "computed": "asSpecified",
    "order": "uniqueOrder",
    "status": "nonstandard"
  },
  "-ms-wrap-margin": {
    "syntax": "<length>",
    "media": "visual",
    "inherited": false,
    "animationType": "discrete",
    "percentages": "no",
    "groups": [
      "Microsoft Extensions"
    ],
    "initial": "0",
    "appliesto": "exclusionElements",
    "computed": "asSpecified",
    "order": "uniqueOrder",
    "status": "nonstandard"
  },
  "-ms-wrap-through": {
    "syntax": "wrap | none",
    "media": "visual",
    "inherited": false,
    "animationType": "discrete",
    "percentages": "no",
    "groups": [
      "Microsoft Extensions"
    ],
    "initial": "wrap",
    "appliesto": "blockLevelElements",
    "computed": "asSpecified",
    "order": "uniqueOrder",
    "status": "nonstandard"
  },
  "-moz-appearance": {
    "syntax": "none | button | button-arrow-down | button-arrow-next | button-arrow-previous | button-arrow-up | button-bevel | button-focus | caret | checkbox | checkbox-container | checkbox-label | checkmenuitem | dualbutton | groupbox | listbox | listitem | menuarrow | menubar | menucheckbox | menuimage | menuitem | menuitemtext | menulist | menulist-button | menulist-text | menulist-textfield | menupopup | menuradio | menuseparator | meterbar | meterchunk | progressbar | progressbar-vertical | progresschunk | progresschunk-vertical | radio | radio-container | radio-label | radiomenuitem | range | range-thumb | resizer | resizerpanel | scale-horizontal | scalethumbend | scalethumb-horizontal | scalethumbstart | scalethumbtick | scalethumb-vertical | scale-vertical | scrollbarbutton-down | scrollbarbutton-left | scrollbarbutton-right | scrollbarbutton-up | scrollbarthumb-horizontal | scrollbarthumb-vertical | scrollbartrack-horizontal | scrollbartrack-vertical | searchfield | separator | sheet | spinner | spinner-downbutton | spinner-textfield | spinner-upbutton | splitter | statusbar | statusbarpanel | tab | tabpanel | tabpanels | tab-scroll-arrow-back | tab-scroll-arrow-forward | textfield | textfield-multiline | toolbar | toolbarbutton | toolbarbutton-dropdown | toolbargripper | toolbox | tooltip | treeheader | treeheadercell | treeheadersortarrow | treeitem | treeline | treetwisty | treetwistyopen | treeview | -moz-mac-unified-toolbar | -moz-win-borderless-glass | -moz-win-browsertabbar-toolbox | -moz-win-communicationstext | -moz-win-communications-toolbox | -moz-win-exclude-glass | -moz-win-glass | -moz-win-mediatext | -moz-win-media-toolbox | -moz-window-button-box | -moz-window-button-box-maximized | -moz-window-button-close | -moz-window-button-maximize | -moz-window-button-minimize | -moz-window-button-restore | -moz-window-frame-bottom | -moz-window-frame-left | -moz-window-frame-right | -moz-window-titlebar | -moz-window-titlebar-maximized",
    "media": "visual",
    "inherited": false,
    "animationType": "discrete",
    "percentages": "no",
    "groups": [
      "Mozilla Extensions",
      "WebKit Extensions"
    ],
    "initial": "noneButOverriddenInUserAgentCSS",
    "appliesto": "allElements",
    "computed": "asSpecified",
    "order": "uniqueOrder",
    "status": "nonstandard"
  },
  "-moz-binding": {
    "syntax": "<url> | none",
    "media": "visual",
    "inherited": false,
    "animationType": "discrete",
    "percentages": "no",
    "groups": [
      "Mozilla Extensions"
    ],
    "initial": "none",
    "appliesto": "allElementsExceptGeneratedContentOrPseudoElements",
    "computed": "asSpecified",
    "order": "uniqueOrder",
    "status": "nonstandard"
  },
  "-moz-border-bottom-colors": {
    "syntax": "[ <color> ]* <color> | none",
    "media": "visual",
    "inherited": false,
    "animationType": "discrete",
    "percentages": "no",
    "groups": [
      "Mozilla Extensions"
    ],
    "initial": "none",
    "appliesto": "allElements",
    "computed": "asSpecified",
    "order": "uniqueOrder",
    "status": "nonstandard"
  },
  "-moz-border-left-colors": {
    "syntax": "[ <color> ]* <color> | none",
    "media": "visual",
    "inherited": false,
    "animationType": "discrete",
    "percentages": "no",
    "groups": [
      "Mozilla Extensions"
    ],
    "initial": "none",
    "appliesto": "allElements",
    "computed": "asSpecified",
    "order": "uniqueOrder",
    "status": "nonstandard"
  },
  "-moz-border-right-colors": {
    "syntax": "[ <color> ]* <color> | none",
    "media": "visual",
    "inherited": false,
    "animationType": "discrete",
    "percentages": "no",
    "groups": [
      "Mozilla Extensions"
    ],
    "initial": "none",
    "appliesto": "allElements",
    "computed": "asSpecified",
    "order": "uniqueOrder",
    "status": "nonstandard"
  },
  "-moz-border-top-colors": {
    "syntax": "[ <color> ]* <color> | none",
    "media": "visual",
    "inherited": false,
    "animationType": "discrete",
    "percentages": "no",
    "groups": [
      "Mozilla Extensions"
    ],
    "initial": "none",
    "appliesto": "allElements",
    "computed": "asSpecified",
    "order": "uniqueOrder",
    "status": "nonstandard"
  },
  "-moz-context-properties": {
    "syntax": "none | [ fill | fill-opacity | stroke | stroke-opacity ]#",
    "media": "visual",
    "inherited": true,
    "animationType": "discrete",
    "percentages": "no",
    "groups": [
      "Mozilla Extensions"
    ],
    "initial": "none",
    "appliesto": "allElementsThatCanReferenceImages",
    "computed": "asSpecified",
    "order": "uniqueOrder",
    "status": "nonstandard"
  },
  "-moz-float-edge": {
    "syntax": "border-box | content-box | margin-box | padding-box",
    "media": "visual",
    "inherited": false,
    "animationType": "discrete",
    "percentages": "no",
    "groups": [
      "Mozilla Extensions"
    ],
    "initial": "content-box",
    "appliesto": "allElements",
    "computed": "asSpecified",
    "order": "uniqueOrder",
    "status": "nonstandard"
  },
  "-moz-force-broken-image-icon": {
    "syntax": "<integer>",
    "media": "visual",
    "inherited": false,
    "animationType": "discrete",
    "percentages": "no",
    "groups": [
      "Mozilla Extensions"
    ],
    "initial": "0",
    "appliesto": "images",
    "computed": "asSpecified",
    "order": "uniqueOrder",
    "status": "nonstandard"
  },
  "-moz-image-region": {
    "syntax": "<shape> | auto",
    "media": "visual",
    "inherited": true,
    "animationType": "discrete",
    "percentages": "no",
    "groups": [
      "Mozilla Extensions"
    ],
    "initial": "auto",
    "appliesto": "xulImageElements",
    "computed": "asSpecified",
    "order": "uniqueOrder",
    "status": "nonstandard"
  },
  "-moz-orient": {
    "syntax": "inline | block | horizontal | vertical",
    "media": "visual",
    "inherited": false,
    "animationType": "discrete",
    "percentages": "no",
    "groups": [
      "Mozilla Extensions"
    ],
    "initial": "inline",
    "appliesto": "anyElementEffectOnProgressAndMeter",
    "computed": "asSpecified",
    "order": "uniqueOrder",
    "status": "nonstandard"
  },
  "-moz-outline-radius": {
    "syntax": "<outline-radius>{1,4} [ / <outline-radius>{1,4} ]?",
    "media": "visual",
    "inherited": false,
    "animationType": [
      "-moz-outline-radius-topleft",
      "-moz-outline-radius-topright",
      "-moz-outline-radius-bottomright",
      "-moz-outline-radius-bottomleft"
    ],
    "percentages": [
      "-moz-outline-radius-topleft",
      "-moz-outline-radius-topright",
      "-moz-outline-radius-bottomright",
      "-moz-outline-radius-bottomleft"
    ],
    "groups": [
      "Mozilla Extensions"
    ],
    "initial": [
      "-moz-outline-radius-topleft",
      "-moz-outline-radius-topright",
      "-moz-outline-radius-bottomright",
      "-moz-outline-radius-bottomleft"
    ],
    "appliesto": "allElements",
    "computed": [
      "-moz-outline-radius-topleft",
      "-moz-outline-radius-topright",
      "-moz-outline-radius-bottomright",
      "-moz-outline-radius-bottomleft"
    ],
    "order": "uniqueOrder",
    "status": "nonstandard"
  },
  "-moz-outline-radius-bottomleft": {
    "syntax": "<outline-radius>",
    "media": "visual",
    "inherited": false,
    "animationType": "lpc",
    "percentages": "referToDimensionOfBorderBox",
    "groups": [
      "Mozilla Extensions"
    ],
    "initial": "0",
    "appliesto": "allElements",
    "computed": "asSpecified",
    "order": "uniqueOrder",
    "status": "nonstandard"
  },
  "-moz-outline-radius-bottomright": {
    "syntax": "<outline-radius>",
    "media": "visual",
    "inherited": false,
    "animationType": "lpc",
    "percentages": "referToDimensionOfBorderBox",
    "groups": [
      "Mozilla Extensions"
    ],
    "initial": "0",
    "appliesto": "allElements",
    "computed": "asSpecified",
    "order": "uniqueOrder",
    "status": "nonstandard"
  },
  "-moz-outline-radius-topleft": {
    "syntax": "<outline-radius>",
    "media": "visual",
    "inherited": false,
    "animationType": "lpc",
    "percentages": "referToDimensionOfBorderBox",
    "groups": [
      "Mozilla Extensions"
    ],
    "initial": "0",
    "appliesto": "allElements",
    "computed": "asSpecified",
    "order": "uniqueOrder",
    "status": "nonstandard"
  },
  "-moz-outline-radius-topright": {
    "syntax": "<outline-radius>",
    "media": "visual",
    "inherited": false,
    "animationType": "lpc",
    "percentages": "referToDimensionOfBorderBox",
    "groups": [
      "Mozilla Extensions"
    ],
    "initial": "0",
    "appliesto": "allElements",
    "computed": "asSpecified",
    "order": "uniqueOrder",
    "status": "nonstandard"
  },
  "-moz-stack-sizing": {
    "syntax": "ignore | stretch-to-fit",
    "media": "visual",
    "inherited": true,
    "animationType": "discrete",
    "percentages": "no",
    "groups": [
      "Mozilla Extensions"
    ],
    "initial": "stretch-to-fit",
    "appliesto": "allElements",
    "computed": "asSpecified",
    "order": "uniqueOrder",
    "status": "nonstandard"
  },
  "-moz-text-blink": {
    "syntax": "none | blink",
    "media": "visual",
    "inherited": false,
    "animationType": "discrete",
    "percentages": "no",
    "groups": [
      "Mozilla Extensions"
    ],
    "initial": "none",
    "appliesto": "allElements",
    "computed": "asSpecified",
    "order": "uniqueOrder",
    "status": "nonstandard"
  },
  "-moz-user-focus": {
    "syntax": "ignore | normal | select-after | select-before | select-menu | select-same | select-all | none",
    "media": "interactive",
    "inherited": false,
    "animationType": "discrete",
    "percentages": "no",
    "groups": [
      "Mozilla Extensions"
    ],
    "initial": "none",
    "appliesto": "allElements",
    "computed": "asSpecified",
    "order": "uniqueOrder",
    "status": "nonstandard"
  },
  "-moz-user-input": {
    "syntax": "auto | none | enabled | disabled",
    "media": "visual",
    "inherited": true,
    "animationType": "discrete",
    "percentages": "no",
    "groups": [
      "Mozilla Extensions"
    ],
    "initial": "auto",
    "appliesto": "allElements",
    "computed": "asSpecified",
    "order": "uniqueOrder",
    "status": "nonstandard"
  },
  "-moz-user-modify": {
    "syntax": "read-only | read-write | write-only",
    "media": "interactive",
    "inherited": true,
    "animationType": "discrete",
    "percentages": "no",
    "groups": [
      "Mozilla Extensions"
    ],
    "initial": "read-only",
    "appliesto": "allElements",
    "computed": "asSpecified",
    "order": "uniqueOrder",
    "status": "nonstandard"
  },
  "-moz-window-dragging": {
    "syntax": "drag | no-drag",
    "media": "visual",
    "inherited": false,
    "animationType": "discrete",
    "percentages": "no",
    "groups": [
      "Mozilla Extensions"
    ],
    "initial": "drag",
    "appliesto": "allElementsCreatingNativeWindows",
    "computed": "asSpecified",
    "order": "uniqueOrder",
    "status": "nonstandard"
  },
  "-moz-window-shadow": {
    "syntax": "default | menu | tooltip | sheet | none",
    "media": "visual",
    "inherited": false,
    "animationType": "discrete",
    "percentages": "no",
    "groups": [
      "Mozilla Extensions"
    ],
    "initial": "default",
    "appliesto": "allElementsCreatingNativeWindows",
    "computed": "asSpecified",
    "order": "uniqueOrder",
    "status": "nonstandard"
  },
  "-webkit-border-before": {
    "syntax": "<'border-width'> || <'border-style'> || <'color'>",
    "media": "visual",
    "inherited": true,
    "animationType": "discrete",
    "percentages": [
      "-webkit-border-before-width"
    ],
    "groups": [
      "WebKit Extensions"
    ],
    "initial": [
      "border-width",
      "border-style",
      "color"
    ],
    "appliesto": "allElements",
    "computed": [
      "border-width",
      "border-style",
      "color"
    ],
    "order": "uniqueOrder",
    "status": "nonstandard"
  },
  "-webkit-border-before-color": {
    "syntax": "<'color'>",
    "media": "visual",
    "inherited": true,
    "animationType": "discrete",
    "percentages": "no",
    "groups": [
      "WebKit Extensions"
    ],
    "initial": "currentcolor",
    "appliesto": "allElements",
    "computed": "computedColor",
    "order": "uniqueOrder",
    "status": "nonstandard"
  },
  "-webkit-border-before-style": {
    "syntax": "<'border-style'>",
    "media": "visual",
    "inherited": true,
    "animationType": "discrete",
    "percentages": "no",
    "groups": [
      "WebKit Extensions"
    ],
    "initial": "none",
    "appliesto": "allElements",
    "computed": "asSpecified",
    "order": "uniqueOrder",
    "status": "nonstandard"
  },
  "-webkit-border-before-width": {
    "syntax": "<'border-width'>",
    "media": "visual",
    "inherited": true,
    "animationType": "discrete",
    "percentages": "logicalWidthOfContainingBlock",
    "groups": [
      "WebKit Extensions"
    ],
    "initial": "medium",
    "appliesto": "allElements",
    "computed": "absoluteLengthZeroIfBorderStyleNoneOrHidden",
    "order": "uniqueOrder",
    "status": "nonstandard"
  },
  "-webkit-box-reflect": {
    "syntax": "[ above | below | right | left ]? <length>? <image>?",
    "media": "visual",
    "inherited": false,
    "animationType": "discrete",
    "percentages": "no",
    "groups": [
      "WebKit Extensions"
    ],
    "initial": "none",
    "appliesto": "allElements",
    "computed": "asSpecified",
    "order": "uniqueOrder",
    "status": "nonstandard"
  },
  "-webkit-mask": {
    "syntax": "<mask-image> [ <'-webkit-mask-repeat'> || <'-webkit-mask-attachment'> || <'-webkit-mask-position'> || <'-webkit-mask-origin'> || <'-webkit-mask-clip'> ]*",
    "media": "visual",
    "inherited": false,
    "animationType": "discrete",
    "percentages": "no",
    "groups": [
      "WebKit Extensions"
    ],
    "initial": [
      "-webkit-mask-image",
      "-webkit-mask-repeat",
      "-webkit-mask-attachment",
      "-webkit-mask-position",
      "-webkit-mask-origin",
      "-webkit-mask-clip"
    ],
    "appliesto": "allElements",
    "computed": [
      "-webkit-mask-image",
      "-webkit-mask-repeat",
      "-webkit-mask-attachment",
      "-webkit-mask-position",
      "-webkit-mask-origin",
      "-webkit-mask-clip"
    ],
    "order": "uniqueOrder",
    "status": "nonstandard"
  },
  "-webkit-mask-attachment": {
    "syntax": "<attachment> [, <attachment> ]*",
    "media": "visual",
    "inherited": false,
    "animationType": "discrete",
    "percentages": "no",
    "groups": [
      "WebKit Extensions"
    ],
    "initial": "scroll",
    "appliesto": "allElements",
    "computed": "asSpecified",
    "order": "orderOfAppearance",
    "status": "nonstandard"
  },
  "-webkit-mask-clip": {
    "syntax": "[ border | border-box | padding | padding-box | content | content-box | text ]#",
    "media": "visual",
    "inherited": false,
    "animationType": "discrete",
    "percentages": "no",
    "groups": [
      "WebKit Extensions"
    ],
    "initial": "border",
    "appliesto": "allElements",
    "computed": "asSpecified",
    "order": "orderOfAppearance",
    "status": "nonstandard"
  },
  "-webkit-mask-composite": {
    "syntax": "<composite-style> [, <composite-style> ]*",
    "media": "visual",
    "inherited": false,
    "animationType": "discrete",
    "percentages": "no",
    "groups": [
      "WebKit Extensions"
    ],
    "initial": "source-over",
    "appliesto": "allElements",
    "computed": "asSpecified",
    "order": "orderOfAppearance",
    "status": "nonstandard"
  },
  "-webkit-mask-image": {
    "syntax": "<mask-image> [, <mask-image> ]*",
    "media": "visual",
    "inherited": false,
    "animationType": "discrete",
    "percentages": "no",
    "groups": [
      "WebKit Extensions"
    ],
    "initial": "none",
    "appliesto": "allElements",
    "computed": "absoluteURIOrNone",
    "order": "orderOfAppearance",
    "status": "nonstandard"
  },
  "-webkit-mask-origin": {
    "syntax": "[ padding | border | content ] [, [ border | padding | content ] ]*",
    "media": "visual",
    "inherited": false,
    "animationType": "discrete",
    "percentages": "no",
    "groups": [
      "WebKit Extensions"
    ],
    "initial": "padding",
    "appliesto": "allElements",
    "computed": "asSpecified",
    "order": "orderOfAppearance",
    "status": "nonstandard"
  },
  "-webkit-mask-position": {
    "syntax": "<mask-position>#",
    "media": "visual",
    "inherited": false,
    "animationType": "discrete",
    "percentages": "referToSizeOfElement",
    "groups": [
      "WebKit Extensions"
    ],
    "initial": "0% 0%",
    "appliesto": "allElements",
    "computed": "absoluteLengthOrPercentage",
    "order": "orderOfAppearance",
    "status": "nonstandard"
  },
  "-webkit-mask-position-x": {
    "syntax": "[ <length-percentage> | left | center | right ]#",
    "media": "visual",
    "inherited": false,
    "animationType": "discrete",
    "percentages": "referToSizeOfElement",
    "groups": [
      "WebKit Extensions"
    ],
    "initial": "0%",
    "appliesto": "allElements",
    "computed": "absoluteLengthOrPercentage",
    "order": "orderOfAppearance",
    "status": "nonstandard"
  },
  "-webkit-mask-position-y": {
    "syntax": "[ <length-percentage> | top | center | bottom ]#",
    "media": "visual",
    "inherited": false,
    "animationType": "discrete",
    "percentages": "referToSizeOfElement",
    "groups": [
      "WebKit Extensions"
    ],
    "initial": "0%",
    "appliesto": "allElements",
    "computed": "absoluteLengthOrPercentage",
    "order": "orderOfAppearance",
    "status": "nonstandard"
  },
  "-webkit-mask-repeat": {
    "syntax": "<repeat-style> [, <repeat-style> ]*",
    "media": "visual",
    "inherited": false,
    "animationType": "discrete",
    "percentages": "no",
    "groups": [
      "WebKit Extensions"
    ],
    "initial": "repeat",
    "appliesto": "allElements",
    "computed": "asSpecified",
    "order": "orderOfAppearance",
    "status": "nonstandard"
  },
  "-webkit-mask-repeat-x": {
    "syntax": "repeat | no-repeat | space | round",
    "media": "visual",
    "inherited": false,
    "animationType": "discrete",
    "percentages": "no",
    "groups": [
      "WebKit Extensions"
    ],
    "initial": "repeat",
    "appliesto": "allElements",
    "computed": "asSpecified",
    "order": "orderOfAppearance",
    "status": "nonstandard"
  },
  "-webkit-mask-repeat-y": {
    "syntax": "repeat | no-repeat | space | round",
    "media": "visual",
    "inherited": false,
    "animationType": "discrete",
    "percentages": "no",
    "groups": [
      "WebKit Extensions"
    ],
    "initial": "repeat",
    "appliesto": "allElements",
    "computed": "asSpecified",
    "order": "orderOfAppearance",
    "status": "nonstandard"
  },
  "-webkit-overflow-scrolling": {
    "syntax": "auto | touch",
    "media": "visual",
    "inherited": false,
    "animationType": "discrete",
    "percentages": "no",
    "groups": [
      "WebKit Extensions"
    ],
    "initial": "auto",
    "appliesto": "scrollingBoxes",
    "computed": "asSpecified",
    "order": "orderOfAppearance",
    "status": "nonstandard"
  },
  "-webkit-tap-highlight-color": {
    "syntax": "<color>",
    "media": "visual",
    "inherited": false,
    "animationType": "discrete",
    "percentages": "no",
    "groups": [
      "WebKit Extensions"
    ],
    "initial": "black",
    "appliesto": "allElements",
    "computed": "asSpecified",
    "order": "uniqueOrder",
    "status": "nonstandard"
  },
  "-webkit-text-fill-color": {
    "syntax": "<color>",
    "media": "visual",
    "inherited": true,
    "animationType": "color",
    "percentages": "no",
    "groups": [
      "WebKit Extensions"
    ],
    "initial": "currentcolor",
    "appliesto": "allElements",
    "computed": "computedColor",
    "order": "uniqueOrder",
    "status": "nonstandard"
  },
  "-webkit-text-stroke": {
    "syntax": "<length> || <color>",
    "media": "visual",
    "inherited": true,
    "animationType": [
      "-webkit-text-stroke-width",
      "-webkit-text-stroke-color"
    ],
    "percentages": "no",
    "groups": [
      "WebKit Extensions"
    ],
    "initial": [
      "-webkit-text-stroke-width",
      "-webkit-text-stroke-color"
    ],
    "appliesto": "allElements",
    "computed": [
      "-webkit-text-stroke-width",
      "-webkit-text-stroke-color"
    ],
    "order": "canonicalOrder",
    "status": "nonstandard"
  },
  "-webkit-text-stroke-color": {
    "syntax": "<color>",
    "media": "visual",
    "inherited": true,
    "animationType": "color",
    "percentages": "no",
    "groups": [
      "WebKit Extensions"
    ],
    "initial": "currentcolor",
    "appliesto": "allElements",
    "computed": "computedColor",
    "order": "uniqueOrder",
    "status": "nonstandard"
  },
  "-webkit-text-stroke-width": {
    "syntax": "<length>",
    "media": "visual",
    "inherited": true,
    "animationType": "discrete",
    "percentages": "no",
    "groups": [
      "WebKit Extensions"
    ],
    "initial": "0",
    "appliesto": "allElements",
    "computed": "absoluteLength",
    "order": "uniqueOrder",
    "status": "nonstandard"
  },
  "-webkit-touch-callout": {
    "syntax": "default | none",
    "media": "visual",
    "inherited": true,
    "animationType": "discrete",
    "percentages": "no",
    "groups": [
      "WebKit Extensions"
    ],
    "initial": "default",
    "appliesto": "allElements",
    "computed": "asSpecified",
    "order": "uniqueOrder",
    "status": "nonstandard"
  },
  "align-content": {
    "syntax": "normal | <baseline-position> | <content-distribution> | <overflow-position>? <content-position>",
    "media": "visual",
    "inherited": false,
    "animationType": "discrete",
    "percentages": "no",
    "groups": [
      "CSS Flexible Box Layout"
    ],
    "initial": "normal",
    "appliesto": "multilineFlexContainers",
    "computed": "asSpecified",
    "order": "uniqueOrder",
    "status": "standard"
  },
  "align-items": {
    "syntax": "normal | stretch | <baseline-position> | [ <overflow-position>? <self-position> ]",
    "media": "visual",
    "inherited": false,
    "animationType": "discrete",
    "percentages": "no",
    "groups": [
      "CSS Flexible Box Layout"
    ],
    "initial": "stretch",
    "appliesto": "flexContainers",
    "computed": "asSpecified",
    "order": "uniqueOrder",
    "status": "standard"
  },
  "align-self": {
    "syntax": "auto | flex-start | flex-end | center | baseline | stretch",
    "media": "visual",
    "inherited": false,
    "animationType": "discrete",
    "percentages": "no",
    "groups": [
      "CSS Flexible Box Layout"
    ],
    "initial": "auto",
    "appliesto": "flexItemsAndInFlowPseudos",
    "computed": "autoOnAbsolutelyPositionedElementsValueOfAlignItemsOnParent",
    "order": "uniqueOrder",
    "status": "standard"
  },
  "all": {
    "syntax": "initial | inherit | unset | revert",
    "media": "noPracticalMedia",
    "inherited": false,
    "animationType": "eachOfShorthandPropertiesExceptUnicodeBiDiAndDirection",
    "percentages": "no",
    "groups": [
      "CSS Miscellaneous"
    ],
    "initial": "noPracticalInitialValue",
    "appliesto": "allElements",
    "computed": "asSpecifiedAppliesToEachProperty",
    "order": "uniqueOrder",
    "status": "standard"
  },
  "animation": {
    "syntax": "<single-animation>#",
    "media": "visual",
    "inherited": false,
    "animationType": "discrete",
    "percentages": "no",
    "groups": [
      "CSS Animations"
    ],
    "initial": [
      "animation-name",
      "animation-duration",
      "animation-timing-function",
      "animation-delay",
      "animation-iteration-count",
      "animation-direction",
      "animation-fill-mode",
      "animation-play-state"
    ],
    "appliesto": "allElementsAndPseudos",
    "computed": [
      "animation-name",
      "animation-duration",
      "animation-timing-function",
      "animation-delay",
      "animation-direction",
      "animation-iteration-count",
      "animation-fill-mode",
      "animation-play-state"
    ],
    "order": "orderOfAppearance",
    "status": "standard"
  },
  "animation-delay": {
    "syntax": "<time>#",
    "media": "visual",
    "inherited": false,
    "animationType": "discrete",
    "percentages": "no",
    "groups": [
      "CSS Animations"
    ],
    "initial": "0s",
    "appliesto": "allElementsAndPseudos",
    "computed": "asSpecified",
    "order": "uniqueOrder",
    "status": "standard"
  },
  "animation-direction": {
    "syntax": "<single-animation-direction>#",
    "media": "visual",
    "inherited": false,
    "animationType": "discrete",
    "percentages": "no",
    "groups": [
      "CSS Animations"
    ],
    "initial": "normal",
    "appliesto": "allElementsAndPseudos",
    "computed": "asSpecified",
    "order": "uniqueOrder",
    "status": "standard"
  },
  "animation-duration": {
    "syntax": "<time>#",
    "media": "visual",
    "inherited": false,
    "animationType": "discrete",
    "percentages": "no",
    "groups": [
      "CSS Animations"
    ],
    "initial": "0s",
    "appliesto": "allElementsAndPseudos",
    "computed": "asSpecified",
    "order": "uniqueOrder",
    "status": "standard"
  },
  "animation-fill-mode": {
    "syntax": "<single-animation-fill-mode>#",
    "media": "visual",
    "inherited": false,
    "animationType": "discrete",
    "percentages": "no",
    "groups": [
      "CSS Animations"
    ],
    "initial": "none",
    "appliesto": "allElementsAndPseudos",
    "computed": "asSpecified",
    "order": "uniqueOrder",
    "status": "standard"
  },
  "animation-iteration-count": {
    "syntax": "<single-animation-iteration-count>#",
    "media": "visual",
    "inherited": false,
    "animationType": "discrete",
    "percentages": "no",
    "groups": [
      "CSS Animations"
    ],
    "initial": "1",
    "appliesto": "allElementsAndPseudos",
    "computed": "asSpecified",
    "order": "uniqueOrder",
    "status": "standard"
  },
  "animation-name": {
    "syntax": "[ none | <keyframes-name> ]#",
    "media": "visual",
    "inherited": false,
    "animationType": "discrete",
    "percentages": "no",
    "groups": [
      "CSS Animations"
    ],
    "initial": "none",
    "appliesto": "allElementsAndPseudos",
    "computed": "asSpecified",
    "order": "uniqueOrder",
    "status": "standard"
  },
  "animation-play-state": {
    "syntax": "<single-animation-play-state>#",
    "media": "visual",
    "inherited": false,
    "animationType": "discrete",
    "percentages": "no",
    "groups": [
      "CSS Animations"
    ],
    "initial": "running",
    "appliesto": "allElementsAndPseudos",
    "computed": "asSpecified",
    "order": "uniqueOrder",
    "status": "standard"
  },
  "animation-timing-function": {
    "syntax": "<single-timing-function>#",
    "media": "visual",
    "inherited": false,
    "animationType": "discrete",
    "percentages": "no",
    "groups": [
      "CSS Animations"
    ],
    "initial": "ease",
    "appliesto": "allElementsAndPseudos",
    "computed": "asSpecified",
    "order": "uniqueOrder",
    "status": "standard"
  },
  "appearance": {
    "syntax": "auto | none",
    "media": "all",
    "inherited": false,
    "animationType": "discrete",
    "percentages": "no",
    "groups": [
      "CSS Basic User Interface"
    ],
    "initial": "auto",
    "appliesto": "allElements",
    "computed": "asSpecified",
    "order": "perGrammar",
    "status": "experimental"
  },
  "azimuth": {
    "syntax": "<angle> | [ [ left-side | far-left | left | center-left | center | center-right | right | far-right | right-side ] || behind ] | leftwards | rightwards",
    "media": "aural",
    "inherited": true,
    "animationType": "discrete",
    "percentages": "no",
    "groups": [
      "CSS Speech"
    ],
    "initial": "center",
    "appliesto": "allElements",
    "computed": "normalizedAngle",
    "order": "orderOfAppearance",
    "status": "obsolete"
  },
  "backdrop-filter": {
    "syntax": "none | <filter-function-list>",
    "media": "visual",
    "inherited": false,
    "animationType": "filterList",
    "percentages": "no",
    "groups": [
      "Filter Effects"
    ],
    "initial": "none",
    "appliesto": "allElementsSVGContainerElements",
    "computed": "asSpecified",
    "order": "uniqueOrder",
    "status": "experimental"
  },
  "backface-visibility": {
    "syntax": "visible | hidden",
    "media": "visual",
    "inherited": false,
    "animationType": "discrete",
    "percentages": "no",
    "groups": [
      "CSS Transforms"
    ],
    "initial": "visible",
    "appliesto": "transformableElements",
    "computed": "asSpecified",
    "order": "uniqueOrder",
    "status": "standard"
  },
  "background": {
    "syntax": "[ <bg-layer> , ]* <final-bg-layer>",
    "media": "visual",
    "inherited": false,
    "animationType": [
      "background-color",
      "background-image",
      "background-clip",
      "background-position",
      "background-size",
      "background-repeat",
      "background-attachment"
    ],
    "percentages": [
      "background-position",
      "background-size"
    ],
    "groups": [
      "CSS Backgrounds and Borders"
    ],
    "initial": [
      "background-image",
      "background-position",
      "background-size",
      "background-repeat",
      "background-origin",
      "background-clip",
      "background-attachment",
      "background-color"
    ],
    "appliesto": "allElements",
    "computed": [
      "background-image",
      "background-position",
      "background-size",
      "background-repeat",
      "background-origin",
      "background-clip",
      "background-attachment",
      "background-color"
    ],
    "order": "orderOfAppearance",
    "alsoAppliesTo": [
      "::first-letter",
      "::first-line",
      "::placeholder"
    ],
    "status": "standard"
  },
  "background-attachment": {
    "syntax": "<attachment>#",
    "media": "visual",
    "inherited": false,
    "animationType": "discrete",
    "percentages": "no",
    "groups": [
      "CSS Backgrounds and Borders"
    ],
    "initial": "scroll",
    "appliesto": "allElements",
    "computed": "asSpecified",
    "order": "uniqueOrder",
    "alsoAppliesTo": [
      "::first-letter",
      "::first-line",
      "::placeholder"
    ],
    "status": "standard"
  },
  "background-blend-mode": {
    "syntax": "<blend-mode>#",
    "media": "none",
    "inherited": false,
    "animationType": "discrete",
    "percentages": "no",
    "groups": [
      "Compositing and Blending"
    ],
    "initial": "normal",
    "appliesto": "allElementsSVGContainerGraphicsAndGraphicsReferencingElements",
    "computed": "asSpecified",
    "order": "uniqueOrder",
    "alsoAppliesTo": [
      "::first-letter",
      "::first-line",
      "::placeholder"
    ],
    "status": "standard"
  },
  "background-clip": {
    "syntax": "<box>#",
    "media": "visual",
    "inherited": false,
    "animationType": "discrete",
    "percentages": "no",
    "groups": [
      "CSS Backgrounds and Borders"
    ],
    "initial": "border-box",
    "appliesto": "allElements",
    "computed": "asSpecified",
    "order": "uniqueOrder",
    "alsoAppliesTo": [
      "::first-letter",
      "::first-line",
      "::placeholder"
    ],
    "status": "standard"
  },
  "background-color": {
    "syntax": "<color>",
    "media": "visual",
    "inherited": false,
    "animationType": "color",
    "percentages": "no",
    "groups": [
      "CSS Backgrounds and Borders"
    ],
    "initial": "transparent",
    "appliesto": "allElements",
    "computed": "computedColor",
    "order": "uniqueOrder",
    "alsoAppliesTo": [
      "::first-letter",
      "::first-line",
      "::placeholder"
    ],
    "status": "standard"
  },
  "background-image": {
    "syntax": "<bg-image>#",
    "media": "visual",
    "inherited": false,
    "animationType": "discrete",
    "percentages": "no",
    "groups": [
      "CSS Backgrounds and Borders"
    ],
    "initial": "none",
    "appliesto": "allElements",
    "computed": "asSpecifiedURLsAbsolute",
    "order": "uniqueOrder",
    "alsoAppliesTo": [
      "::first-letter",
      "::first-line",
      "::placeholder"
    ],
    "status": "standard"
  },
  "background-origin": {
    "syntax": "<box>#",
    "media": "visual",
    "inherited": false,
    "animationType": "discrete",
    "percentages": "no",
    "groups": [
      "CSS Backgrounds and Borders"
    ],
    "initial": "padding-box",
    "appliesto": "allElements",
    "computed": "asSpecified",
    "order": "uniqueOrder",
    "alsoAppliesTo": [
      "::first-letter",
      "::first-line",
      "::placeholder"
    ],
    "status": "standard"
  },
  "background-position": {
    "syntax": "<bg-position>#",
    "media": "visual",
    "inherited": false,
    "animationType": "repeatableListOfSimpleListOfLpc",
    "percentages": "referToSizeOfBackgroundPositioningAreaMinusBackgroundImageSize",
    "groups": [
      "CSS Backgrounds and Borders"
    ],
    "initial": "0% 0%",
    "appliesto": "allElements",
    "computed": "listEachItemTwoKeywordsOriginOffsets",
    "order": "uniqueOrder",
    "alsoAppliesTo": [
      "::first-letter",
      "::first-line",
      "::placeholder"
    ],
    "status": "standard"
  },
  "background-position-x": {
    "syntax": "[ center | [ left | right | x-start | x-end ]? <length-percentage>? ]#",
    "media": "visual",
    "inherited": false,
    "animationType": "discrete",
    "percentages": "referToWidthOfBackgroundPositioningAreaMinusBackgroundImageHeight",
    "groups": [
      "CSS Backgrounds and Borders"
    ],
    "initial": "left",
    "appliesto": "allElements",
    "computed": "listEachItemConsistingOfAbsoluteLengthPercentageAndOrigin",
    "order": "uniqueOrder",
    "status": "experimental"
  },
  "background-position-y": {
    "syntax": "[ center | [ top | bottom | y-start | y-end ]? <length-percentage>? ]#",
    "media": "visual",
    "inherited": false,
    "animationType": "discrete",
    "percentages": "referToHeightOfBackgroundPositioningAreaMinusBackgroundImageHeight",
    "groups": [
      "CSS Backgrounds and Borders"
    ],
    "initial": "top",
    "appliesto": "allElements",
    "computed": "listEachItemConsistingOfAbsoluteLengthPercentageAndOrigin",
    "order": "uniqueOrder",
    "status": "experimental"
  },
  "background-repeat": {
    "syntax": "<repeat-style>#",
    "media": "visual",
    "inherited": false,
    "animationType": "discrete",
    "percentages": "no",
    "groups": [
      "CSS Backgrounds and Borders"
    ],
    "initial": "repeat",
    "appliesto": "allElements",
    "computed": "listEachItemHasTwoKeywordsOnePerDimension",
    "order": "uniqueOrder",
    "alsoAppliesTo": [
      "::first-letter",
      "::first-line",
      "::placeholder"
    ],
    "status": "standard"
  },
  "background-size": {
    "syntax": "<bg-size>#",
    "media": "visual",
    "inherited": false,
    "animationType": "repeatableListOfSimpleListOfLpc",
    "percentages": "relativeToBackgroundPositioningArea",
    "groups": [
      "CSS Backgrounds and Borders"
    ],
    "initial": "auto auto",
    "appliesto": "allElements",
    "computed": "asSpecifiedRelativeToAbsoluteLengths",
    "order": "uniqueOrder",
    "alsoAppliesTo": [
      "::first-letter",
      "::first-line",
      "::placeholder"
    ],
    "status": "standard"
  },
  "block-size": {
    "syntax": "<'width'>",
    "media": "visual",
    "inherited": false,
    "animationType": "discrete",
    "percentages": "blockSizeOfContainingBlock",
    "groups": [
      "CSS Logical Properties"
    ],
    "initial": "auto",
    "appliesto": "sameAsWidthAndHeight",
    "computed": "sameAsWidthAndHeight",
    "order": "uniqueOrder",
    "status": "standard"
  },
  "border": {
    "syntax": "<br-width> || <br-style> || <color>",
    "media": "visual",
    "inherited": false,
    "animationType": [
      "border-color",
      "border-style",
      "border-width"
    ],
    "percentages": "no",
    "groups": [
      "CSS Backgrounds and Borders"
    ],
    "initial": [
      "border-width",
      "border-style",
      "border-color"
    ],
    "appliesto": "allElements",
    "computed": [
      "border-width",
      "border-style",
      "border-color"
    ],
    "order": "orderOfAppearance",
    "alsoAppliesTo": [
      "::first-letter"
    ],
    "status": "standard"
  },
  "border-block-end": {
    "syntax": "<'border-width'> || <'border-style'> || <'color'>",
    "media": "visual",
    "inherited": false,
    "animationType": "discrete",
    "percentages": "no",
    "groups": [
      "CSS Logical Properties"
    ],
    "initial": [
      "border-width",
      "border-style",
      "color"
    ],
    "appliesto": "allElements",
    "computed": [
      "border-width",
      "border-style",
      "border-block-end-color"
    ],
    "order": "uniqueOrder",
    "status": "standard"
  },
  "border-block-end-color": {
    "syntax": "<'color'>",
    "media": "visual",
    "inherited": false,
    "animationType": "discrete",
    "percentages": "no",
    "groups": [
      "CSS Logical Properties"
    ],
    "initial": "currentcolor",
    "appliesto": "allElements",
    "computed": "computedColor",
    "order": "uniqueOrder",
    "status": "standard"
  },
  "border-block-end-style": {
    "syntax": "<'border-style'>",
    "media": "visual",
    "inherited": false,
    "animationType": "discrete",
    "percentages": "no",
    "groups": [
      "CSS Logical Properties"
    ],
    "initial": "none",
    "appliesto": "allElements",
    "computed": "asSpecified",
    "order": "uniqueOrder",
    "status": "standard"
  },
  "border-block-end-width": {
    "syntax": "<'border-width'>",
    "media": "visual",
    "inherited": false,
    "animationType": "discrete",
    "percentages": "logicalWidthOfContainingBlock",
    "groups": [
      "CSS Logical Properties"
    ],
    "initial": "medium",
    "appliesto": "allElements",
    "computed": "absoluteLengthZeroIfBorderStyleNoneOrHidden",
    "order": "uniqueOrder",
    "status": "standard"
  },
  "border-block-start": {
    "syntax": "<'border-width'> || <'border-style'> || <'color'>",
    "media": "visual",
    "inherited": false,
    "animationType": "discrete",
    "percentages": "no",
    "groups": [
      "CSS Logical Properties"
    ],
    "initial": [
      "border-width",
      "border-style",
      "color"
    ],
    "appliesto": "allElements",
    "computed": [
      "border-width",
      "border-style",
      "border-block-start-color"
    ],
    "order": "uniqueOrder",
    "status": "standard"
  },
  "border-block-start-color": {
    "syntax": "<'color'>",
    "media": "visual",
    "inherited": false,
    "animationType": "discrete",
    "percentages": "no",
    "groups": [
      "CSS Logical Properties"
    ],
    "initial": "currentcolor",
    "appliesto": "allElements",
    "computed": "computedColor",
    "order": "uniqueOrder",
    "status": "standard"
  },
  "border-block-start-style": {
    "syntax": "<'border-style'>",
    "media": "visual",
    "inherited": false,
    "animationType": "discrete",
    "percentages": "no",
    "groups": [
      "CSS Logical Properties"
    ],
    "initial": "none",
    "appliesto": "allElements",
    "computed": "asSpecified",
    "order": "uniqueOrder",
    "status": "standard"
  },
  "border-block-start-width": {
    "syntax": "<'border-width'>",
    "media": "visual",
    "inherited": false,
    "animationType": "discrete",
    "percentages": "logicalWidthOfContainingBlock",
    "groups": [
      "CSS Logical Properties"
    ],
    "initial": "medium",
    "appliesto": "allElements",
    "computed": "absoluteLengthZeroIfBorderStyleNoneOrHidden",
    "order": "uniqueOrder",
    "status": "standard"
  },
  "border-bottom": {
    "syntax": "<br-width> || <br-style> || <color>",
    "media": "visual",
    "inherited": false,
    "animationType": [
      "border-bottom-color",
      "border-bottom-style",
      "border-bottom-width"
    ],
    "percentages": "no",
    "groups": [
      "CSS Backgrounds and Borders"
    ],
    "initial": [
      "border-bottom-width",
      "border-bottom-style",
      "border-bottom-color"
    ],
    "appliesto": "allElements",
    "computed": [
      "border-bottom-width",
      "border-bottom-style",
      "border-bottom-color"
    ],
    "order": "orderOfAppearance",
    "alsoAppliesTo": [
      "::first-letter"
    ],
    "status": "standard"
  },
  "border-bottom-color": {
    "syntax": "<color>",
    "media": "visual",
    "inherited": false,
    "animationType": "color",
    "percentages": "no",
    "groups": [
      "CSS Backgrounds and Borders"
    ],
    "initial": "currentcolor",
    "appliesto": "allElements",
    "computed": "computedColor",
    "order": "uniqueOrder",
    "alsoAppliesTo": [
      "::first-letter"
    ],
    "status": "standard"
  },
  "border-bottom-left-radius": {
    "syntax": "<length-percentage>{1,2}",
    "media": "visual",
    "inherited": false,
    "animationType": "lpc",
    "percentages": "referToDimensionOfBorderBox",
    "groups": [
      "CSS Backgrounds and Borders"
    ],
    "initial": "0",
    "appliesto": "allElementsUAsNotRequiredWhenCollapse",
    "computed": "twoAbsoluteLengthOrPercentages",
    "order": "uniqueOrder",
    "alsoAppliesTo": [
      "::first-letter"
    ],
    "status": "standard"
  },
  "border-bottom-right-radius": {
    "syntax": "<length-percentage>{1,2}",
    "media": "visual",
    "inherited": false,
    "animationType": "lpc",
    "percentages": "referToDimensionOfBorderBox",
    "groups": [
      "CSS Backgrounds and Borders"
    ],
    "initial": "0",
    "appliesto": "allElementsUAsNotRequiredWhenCollapse",
    "computed": "twoAbsoluteLengthOrPercentages",
    "order": "uniqueOrder",
    "alsoAppliesTo": [
      "::first-letter"
    ],
    "status": "standard"
  },
  "border-bottom-style": {
    "syntax": "<br-style>",
    "media": "visual",
    "inherited": false,
    "animationType": "discrete",
    "percentages": "no",
    "groups": [
      "CSS Backgrounds and Borders"
    ],
    "initial": "none",
    "appliesto": "allElements",
    "computed": "asSpecified",
    "order": "uniqueOrder",
    "alsoAppliesTo": [
      "::first-letter"
    ],
    "status": "standard"
  },
  "border-bottom-width": {
    "syntax": "<br-width>",
    "media": "visual",
    "inherited": false,
    "animationType": "length",
    "percentages": "no",
    "groups": [
      "CSS Backgrounds and Borders"
    ],
    "initial": "medium",
    "appliesto": "allElements",
    "computed": "absoluteLengthOr0IfBorderBottomStyleNoneOrHidden",
    "order": "uniqueOrder",
    "alsoAppliesTo": [
      "::first-letter"
    ],
    "status": "standard"
  },
  "border-collapse": {
    "syntax": "collapse | separate",
    "media": "visual",
    "inherited": true,
    "animationType": "discrete",
    "percentages": "no",
    "groups": [
      "CSS Table"
    ],
    "initial": "separate",
    "appliesto": "tableElements",
    "computed": "asSpecified",
    "order": "uniqueOrder",
    "status": "standard"
  },
  "border-color": {
    "syntax": "<color>{1,4}",
    "media": "visual",
    "inherited": false,
    "animationType": [
      "border-bottom-color",
      "border-left-color",
      "border-right-color",
      "border-top-color"
    ],
    "percentages": "no",
    "groups": [
      "CSS Backgrounds and Borders"
    ],
    "initial": [
      "border-top-color",
      "border-right-color",
      "border-bottom-color",
      "border-left-color"
    ],
    "appliesto": "allElements",
    "computed": [
      "border-bottom-color",
      "border-left-color",
      "border-right-color",
      "border-top-color"
    ],
    "order": "uniqueOrder",
    "alsoAppliesTo": [
      "::first-letter"
    ],
    "status": "standard"
  },
  "border-image": {
    "syntax": "<'border-image-source'> || <'border-image-slice'> [ / <'border-image-width'> | / <'border-image-width'>? / <'border-image-outset'> ]? || <'border-image-repeat'>",
    "media": "visual",
    "inherited": false,
    "animationType": "discrete",
    "percentages": [
      "border-image-slice",
      "border-image-width"
    ],
    "groups": [
      "CSS Backgrounds and Borders"
    ],
    "initial": [
      "border-image-source",
      "border-image-slice",
      "border-image-width",
      "border-image-outset",
      "border-image-repeat"
    ],
    "appliesto": "allElementsExceptTableElementsWhenCollapse",
    "computed": [
      "border-image-outset",
      "border-image-repeat",
      "border-image-slice",
      "border-image-source",
      "border-image-width"
    ],
    "order": "uniqueOrder",
    "alsoAppliesTo": [
      "::first-letter"
    ],
    "status": "standard"
  },
  "border-image-outset": {
    "syntax": "[ <length> | <number> ]{1,4}",
    "media": "visual",
    "inherited": false,
    "animationType": "discrete",
    "percentages": "no",
    "groups": [
      "CSS Backgrounds and Borders"
    ],
    "initial": "0",
    "appliesto": "allElementsExceptTableElementsWhenCollapse",
    "computed": "asSpecifiedRelativeToAbsoluteLengths",
    "order": "uniqueOrder",
    "alsoAppliesTo": [
      "::first-letter"
    ],
    "status": "standard"
  },
  "border-image-repeat": {
    "syntax": "[ stretch | repeat | round | space ]{1,2}",
    "media": "visual",
    "inherited": false,
    "animationType": "discrete",
    "percentages": "no",
    "groups": [
      "CSS Backgrounds and Borders"
    ],
    "initial": "stretch",
    "appliesto": "allElementsExceptTableElementsWhenCollapse",
    "computed": "asSpecified",
    "order": "uniqueOrder",
    "alsoAppliesTo": [
      "::first-letter"
    ],
    "status": "standard"
  },
  "border-image-slice": {
    "syntax": "<number-percentage>{1,4} && fill?",
    "media": "visual",
    "inherited": false,
    "animationType": "discrete",
    "percentages": "referToSizeOfBorderImage",
    "groups": [
      "CSS Backgrounds and Borders"
    ],
    "initial": "100%",
    "appliesto": "allElementsExceptTableElementsWhenCollapse",
    "computed": "oneToFourPercentagesOrAbsoluteLengthsPlusFill",
    "order": "percentagesOrLengthsFollowedByFill",
    "alsoAppliesTo": [
      "::first-letter"
    ],
    "status": "standard"
  },
  "border-image-source": {
    "syntax": "none | <image>",
    "media": "visual",
    "inherited": false,
    "animationType": "discrete",
    "percentages": "no",
    "groups": [
      "CSS Backgrounds and Borders"
    ],
    "initial": "none",
    "appliesto": "allElementsExceptTableElementsWhenCollapse",
    "computed": "noneOrImageWithAbsoluteURI",
    "order": "uniqueOrder",
    "alsoAppliesTo": [
      "::first-letter"
    ],
    "status": "standard"
  },
  "border-image-width": {
    "syntax": "[ <length-percentage> | <number> | auto ]{1,4}",
    "media": "visual",
    "inherited": false,
    "animationType": "discrete",
    "percentages": "referToWidthOrHeightOfBorderImageArea",
    "groups": [
      "CSS Backgrounds and Borders"
    ],
    "initial": "1",
    "appliesto": "allElementsExceptTableElementsWhenCollapse",
    "computed": "asSpecifiedRelativeToAbsoluteLengths",
    "order": "uniqueOrder",
    "alsoAppliesTo": [
      "::first-letter"
    ],
    "status": "standard"
  },
  "border-inline-end": {
    "syntax": "<'border-width'> || <'border-style'> || <'color'>",
    "media": "visual",
    "inherited": false,
    "animationType": "discrete",
    "percentages": "no",
    "groups": [
      "CSS Logical Properties"
    ],
    "initial": [
      "border-width",
      "border-style",
      "color"
    ],
    "appliesto": "allElements",
    "computed": [
      "border-width",
      "border-style",
      "border-inline-end-color"
    ],
    "order": "uniqueOrder",
    "status": "standard"
  },
  "border-inline-end-color": {
    "syntax": "<'color'>",
    "media": "visual",
    "inherited": false,
    "animationType": "discrete",
    "percentages": "no",
    "groups": [
      "CSS Logical Properties"
    ],
    "initial": "currentcolor",
    "appliesto": "allElements",
    "computed": "computedColor",
    "order": "uniqueOrder",
    "status": "standard"
  },
  "border-inline-end-style": {
    "syntax": "<'border-style'>",
    "media": "visual",
    "inherited": false,
    "animationType": "discrete",
    "percentages": "no",
    "groups": [
      "CSS Logical Properties"
    ],
    "initial": "none",
    "appliesto": "allElements",
    "computed": "asSpecified",
    "order": "uniqueOrder",
    "status": "standard"
  },
  "border-inline-end-width": {
    "syntax": "<'border-width'>",
    "media": "visual",
    "inherited": false,
    "animationType": "discrete",
    "percentages": "logicalWidthOfContainingBlock",
    "groups": [
      "CSS Logical Properties"
    ],
    "initial": "medium",
    "appliesto": "allElements",
    "computed": "absoluteLengthZeroIfBorderStyleNoneOrHidden",
    "order": "uniqueOrder",
    "status": "standard"
  },
  "border-inline-start": {
    "syntax": "<'border-width'> || <'border-style'> || <'color'>",
    "media": "visual",
    "inherited": false,
    "animationType": "discrete",
    "percentages": "no",
    "groups": [
      "CSS Logical Properties"
    ],
    "initial": [
      "border-width",
      "border-style",
      "color"
    ],
    "appliesto": "allElements",
    "computed": [
      "border-width",
      "border-style",
      "border-inline-start-color"
    ],
    "order": "uniqueOrder",
    "status": "standard"
  },
  "border-inline-start-color": {
    "syntax": "<'color'>",
    "media": "visual",
    "inherited": false,
    "animationType": "discrete",
    "percentages": "no",
    "groups": [
      "CSS Logical Properties"
    ],
    "initial": "currentcolor",
    "appliesto": "allElements",
    "computed": "computedColor",
    "order": "uniqueOrder",
    "status": "standard"
  },
  "border-inline-start-style": {
    "syntax": "<'border-style'>",
    "media": "visual",
    "inherited": false,
    "animationType": "discrete",
    "percentages": "no",
    "groups": [
      "CSS Logical Properties"
    ],
    "initial": "none",
    "appliesto": "allElements",
    "computed": "asSpecified",
    "order": "uniqueOrder",
    "status": "standard"
  },
  "border-inline-start-width": {
    "syntax": "<'border-width'>",
    "media": "visual",
    "inherited": false,
    "animationType": "discrete",
    "percentages": "logicalWidthOfContainingBlock",
    "groups": [
      "CSS Logical Properties"
    ],
    "initial": "medium",
    "appliesto": "allElements",
    "computed": "absoluteLengthZeroIfBorderStyleNoneOrHidden",
    "order": "uniqueOrder",
    "status": "standard"
  },
  "border-left": {
    "syntax": "<br-width> || <br-style> || <color>",
    "media": "visual",
    "inherited": false,
    "animationType": [
      "border-left-color",
      "border-left-style",
      "border-left-width"
    ],
    "percentages": "no",
    "groups": [
      "CSS Backgrounds and Borders"
    ],
    "initial": [
      "border-left-width",
      "border-left-style",
      "border-left-color"
    ],
    "appliesto": "allElements",
    "computed": [
      "border-left-width",
      "border-left-style",
      "border-left-color"
    ],
    "order": "orderOfAppearance",
    "alsoAppliesTo": [
      "::first-letter"
    ],
    "status": "standard"
  },
  "border-left-color": {
    "syntax": "<color>",
    "media": "visual",
    "inherited": false,
    "animationType": "color",
    "percentages": "no",
    "groups": [
      "CSS Backgrounds and Borders"
    ],
    "initial": "currentcolor",
    "appliesto": "allElements",
    "computed": "computedColor",
    "order": "uniqueOrder",
    "alsoAppliesTo": [
      "::first-letter"
    ],
    "status": "standard"
  },
  "border-left-style": {
    "syntax": "<br-style>",
    "media": "visual",
    "inherited": false,
    "animationType": "discrete",
    "percentages": "no",
    "groups": [
      "CSS Backgrounds and Borders"
    ],
    "initial": "none",
    "appliesto": "allElements",
    "computed": "asSpecified",
    "order": "uniqueOrder",
    "alsoAppliesTo": [
      "::first-letter"
    ],
    "status": "standard"
  },
  "border-left-width": {
    "syntax": "<br-width>",
    "media": "visual",
    "inherited": false,
    "animationType": "length",
    "percentages": "no",
    "groups": [
      "CSS Backgrounds and Borders"
    ],
    "initial": "medium",
    "appliesto": "allElements",
    "computed": "absoluteLengthOr0IfBorderLeftStyleNoneOrHidden",
    "order": "uniqueOrder",
    "alsoAppliesTo": [
      "::first-letter"
    ],
    "status": "standard"
  },
  "border-radius": {
    "syntax": "<length-percentage>{1,4} [ / <length-percentage>{1,4} ]?",
    "media": "visual",
    "inherited": false,
    "animationType": [
      "border-top-left-radius",
      "border-top-right-radius",
      "border-bottom-right-radius",
      "border-bottom-left-radius"
    ],
    "percentages": "referToDimensionOfBorderBox",
    "groups": [
      "CSS Backgrounds and Borders"
    ],
    "initial": [
      "border-top-left-radius",
      "border-top-right-radius",
      "border-bottom-right-radius",
      "border-bottom-left-radius"
    ],
    "appliesto": "allElementsUAsNotRequiredWhenCollapse",
    "computed": [
      "border-bottom-left-radius",
      "border-bottom-right-radius",
      "border-top-left-radius",
      "border-top-right-radius"
    ],
    "order": "uniqueOrder",
    "alsoAppliesTo": [
      "::first-letter"
    ],
    "status": "standard"
  },
  "border-right": {
    "syntax": "<br-width> || <br-style> || <color>",
    "media": "visual",
    "inherited": false,
    "animationType": [
      "border-right-color",
      "border-right-style",
      "border-right-width"
    ],
    "percentages": "no",
    "groups": [
      "CSS Backgrounds and Borders"
    ],
    "initial": [
      "border-right-width",
      "border-right-style",
      "border-right-color"
    ],
    "appliesto": "allElements",
    "computed": [
      "border-right-width",
      "border-right-style",
      "border-right-color"
    ],
    "order": "orderOfAppearance",
    "alsoAppliesTo": [
      "::first-letter"
    ],
    "status": "standard"
  },
  "border-right-color": {
    "syntax": "<color>",
    "media": "visual",
    "inherited": false,
    "animationType": "color",
    "percentages": "no",
    "groups": [
      "CSS Backgrounds and Borders"
    ],
    "initial": "currentcolor",
    "appliesto": "allElements",
    "computed": "computedColor",
    "order": "uniqueOrder",
    "alsoAppliesTo": [
      "::first-letter"
    ],
    "status": "standard"
  },
  "border-right-style": {
    "syntax": "<br-style>",
    "media": "visual",
    "inherited": false,
    "animationType": "discrete",
    "percentages": "no",
    "groups": [
      "CSS Backgrounds and Borders"
    ],
    "initial": "none",
    "appliesto": "allElements",
    "computed": "asSpecified",
    "order": "uniqueOrder",
    "alsoAppliesTo": [
      "::first-letter"
    ],
    "status": "standard"
  },
  "border-right-width": {
    "syntax": "<br-width>",
    "media": "visual",
    "inherited": false,
    "animationType": "length",
    "percentages": "no",
    "groups": [
      "CSS Backgrounds and Borders"
    ],
    "initial": "medium",
    "appliesto": "allElements",
    "computed": "absoluteLengthOr0IfBorderRightStyleNoneOrHidden",
    "order": "uniqueOrder",
    "alsoAppliesTo": [
      "::first-letter"
    ],
    "status": "standard"
  },
  "border-spacing": {
    "syntax": "<length> <length>?",
    "media": "visual",
    "inherited": true,
    "animationType": "discrete",
    "percentages": "no",
    "groups": [
      "CSS Table"
    ],
    "initial": "0",
    "appliesto": "tableElements",
    "computed": "twoAbsoluteLengths",
    "order": "uniqueOrder",
    "status": "standard"
  },
  "border-style": {
    "syntax": "<br-style>{1,4}",
    "media": "visual",
    "inherited": false,
    "animationType": "discrete",
    "percentages": "no",
    "groups": [
      "CSS Backgrounds and Borders"
    ],
    "initial": [
      "border-top-style",
      "border-right-style",
      "border-bottom-style",
      "border-left-style"
    ],
    "appliesto": "allElements",
    "computed": [
      "border-bottom-style",
      "border-left-style",
      "border-right-style",
      "border-top-style"
    ],
    "order": "uniqueOrder",
    "alsoAppliesTo": [
      "::first-letter"
    ],
    "status": "standard"
  },
  "border-top": {
    "syntax": "<br-width> || <br-style> || <color>",
    "media": "visual",
    "inherited": false,
    "animationType": [
      "border-top-color",
      "border-top-style",
      "border-top-width"
    ],
    "percentages": "no",
    "groups": [
      "CSS Backgrounds and Borders"
    ],
    "initial": [
      "border-top-width",
      "border-top-style",
      "border-top-color"
    ],
    "appliesto": "allElements",
    "computed": [
      "border-top-width",
      "border-top-style",
      "border-top-color"
    ],
    "order": "orderOfAppearance",
    "alsoAppliesTo": [
      "::first-letter"
    ],
    "status": "standard"
  },
  "border-top-color": {
    "syntax": "<color>",
    "media": "visual",
    "inherited": false,
    "animationType": "color",
    "percentages": "no",
    "groups": [
      "CSS Backgrounds and Borders"
    ],
    "initial": "currentcolor",
    "appliesto": "allElements",
    "computed": "computedColor",
    "order": "uniqueOrder",
    "alsoAppliesTo": [
      "::first-letter"
    ],
    "status": "standard"
  },
  "border-top-left-radius": {
    "syntax": "<length-percentage>{1,2}",
    "media": "visual",
    "inherited": false,
    "animationType": "lpc",
    "percentages": "referToDimensionOfBorderBox",
    "groups": [
      "CSS Backgrounds and Borders"
    ],
    "initial": "0",
    "appliesto": "allElementsUAsNotRequiredWhenCollapse",
    "computed": "twoAbsoluteLengthOrPercentages",
    "order": "uniqueOrder",
    "alsoAppliesTo": [
      "::first-letter"
    ],
    "status": "standard"
  },
  "border-top-right-radius": {
    "syntax": "<length-percentage>{1,2}",
    "media": "visual",
    "inherited": false,
    "animationType": "lpc",
    "percentages": "referToDimensionOfBorderBox",
    "groups": [
      "CSS Backgrounds and Borders"
    ],
    "initial": "0",
    "appliesto": "allElementsUAsNotRequiredWhenCollapse",
    "computed": "twoAbsoluteLengthOrPercentages",
    "order": "uniqueOrder",
    "alsoAppliesTo": [
      "::first-letter"
    ],
    "status": "standard"
  },
  "border-top-style": {
    "syntax": "<br-style>",
    "media": "visual",
    "inherited": false,
    "animationType": "discrete",
    "percentages": "no",
    "groups": [
      "CSS Backgrounds and Borders"
    ],
    "initial": "none",
    "appliesto": "allElements",
    "computed": "asSpecified",
    "order": "uniqueOrder",
    "alsoAppliesTo": [
      "::first-letter"
    ],
    "status": "standard"
  },
  "border-top-width": {
    "syntax": "<br-width>",
    "media": "visual",
    "inherited": false,
    "animationType": "length",
    "percentages": "no",
    "groups": [
      "CSS Backgrounds and Borders"
    ],
    "initial": "medium",
    "appliesto": "allElements",
    "computed": "absoluteLengthOr0IfBorderTopStyleNoneOrHidden",
    "order": "uniqueOrder",
    "alsoAppliesTo": [
      "::first-letter"
    ],
    "status": "standard"
  },
  "border-width": {
    "syntax": "<br-width>{1,4}",
    "media": "visual",
    "inherited": false,
    "animationType": [
      "border-bottom-width",
      "border-left-width",
      "border-right-width",
      "border-top-width"
    ],
    "percentages": "no",
    "groups": [
      "CSS Backgrounds and Borders"
    ],
    "initial": [
      "border-top-width",
      "border-right-width",
      "border-bottom-width",
      "border-left-width"
    ],
    "appliesto": "allElements",
    "computed": [
      "border-bottom-width",
      "border-left-width",
      "border-right-width",
      "border-top-width"
    ],
    "order": "uniqueOrder",
    "alsoAppliesTo": [
      "::first-letter"
    ],
    "status": "standard"
  },
  "bottom": {
    "syntax": "<length> | <percentage> | auto",
    "media": "visual",
    "inherited": false,
    "animationType": "lpc",
    "percentages": "referToContainingBlockHeight",
    "groups": [
      "CSS Positioning"
    ],
    "initial": "auto",
    "appliesto": "positionedElements",
    "computed": "lengthAbsolutePercentageAsSpecifiedOtherwiseAuto",
    "order": "uniqueOrder",
    "status": "standard"
  },
  "box-align": {
    "syntax": "start | center | end | baseline | stretch",
    "media": "visual",
    "inherited": false,
    "animationType": "discrete",
    "percentages": "no",
    "groups": [
      "Mozilla Extensions",
      "WebKit Extensions"
    ],
    "initial": "stretch",
    "appliesto": "elementsWithDisplayBoxOrInlineBox",
    "computed": "asSpecified",
    "order": "uniqueOrder",
    "status": "nonstandard"
  },
  "box-decoration-break": {
    "syntax": "slice | clone",
    "media": "visual",
    "inherited": false,
    "animationType": "discrete",
    "percentages": "no",
    "groups": [
      "CSS Fragmentation"
    ],
    "initial": "slice",
    "appliesto": "allElements",
    "computed": "asSpecified",
    "order": "uniqueOrder",
    "status": "standard"
  },
  "box-direction": {
    "syntax": "normal | reverse | inherit",
    "media": "visual",
    "inherited": false,
    "animationType": "discrete",
    "percentages": "no",
    "groups": [
      "Mozilla Extensions",
      "WebKit Extensions"
    ],
    "initial": "normal",
    "appliesto": "elementsWithDisplayBoxOrInlineBox",
    "computed": "asSpecified",
    "order": "uniqueOrder",
    "status": "nonstandard"
  },
  "box-flex": {
    "syntax": "<number>",
    "media": "visual",
    "inherited": false,
    "animationType": "discrete",
    "percentages": "no",
    "groups": [
      "Mozilla Extensions",
      "WebKit Extensions"
    ],
    "initial": "0",
    "appliesto": "directChildrenOfElementsWithDisplayMozBoxMozInlineBox",
    "computed": "asSpecified",
    "order": "uniqueOrder",
    "status": "nonstandard"
  },
  "box-flex-group": {
    "syntax": "<integer>",
    "media": "visual",
    "inherited": false,
    "animationType": "discrete",
    "percentages": "no",
    "groups": [
      "Mozilla Extensions",
      "WebKit Extensions"
    ],
    "initial": "1",
    "appliesto": "inFlowChildrenOfBoxElements",
    "computed": "asSpecified",
    "order": "uniqueOrder",
    "status": "nonstandard"
  },
  "box-lines": {
    "syntax": "single | multiple",
    "media": "visual",
    "inherited": false,
    "animationType": "discrete",
    "percentages": "no",
    "groups": [
      "Mozilla Extensions",
      "WebKit Extensions"
    ],
    "initial": "single",
    "appliesto": "boxElements",
    "computed": "asSpecified",
    "order": "uniqueOrder",
    "status": "nonstandard"
  },
  "box-ordinal-group": {
    "syntax": "<integer>",
    "media": "visual",
    "inherited": false,
    "animationType": "discrete",
    "percentages": "no",
    "groups": [
      "Mozilla Extensions",
      "WebKit Extensions"
    ],
    "initial": "1",
    "appliesto": "childrenOfBoxElements",
    "computed": "asSpecified",
    "order": "uniqueOrder",
    "status": "nonstandard"
  },
  "box-orient": {
    "syntax": "horizontal | vertical | inline-axis | block-axis | inherit",
    "media": "visual",
    "inherited": false,
    "animationType": "discrete",
    "percentages": "no",
    "groups": [
      "Mozilla Extensions",
      "WebKit Extensions"
    ],
    "initial": "inlineAxisHorizontalInXUL",
    "appliesto": "elementsWithDisplayBoxOrInlineBox",
    "computed": "asSpecified",
    "order": "uniqueOrder",
    "status": "nonstandard"
  },
  "box-pack": {
    "syntax": "start | center | end | justify",
    "media": "visual",
    "inherited": false,
    "animationType": "discrete",
    "percentages": "no",
    "groups": [
      "Mozilla Extensions",
      "WebKit Extensions"
    ],
    "initial": "start",
    "appliesto": "elementsWithDisplayMozBoxMozInlineBox",
    "computed": "asSpecified",
    "order": "uniqueOrder",
    "status": "nonstandard"
  },
  "box-shadow": {
    "syntax": "none | <shadow>#",
    "media": "visual",
    "inherited": false,
    "animationType": "shadowList",
    "percentages": "no",
    "groups": [
      "CSS Backgrounds and Borders"
    ],
    "initial": "none",
    "appliesto": "allElements",
    "computed": "absoluteLengthsSpecifiedColorAsSpecified",
    "order": "uniqueOrder",
    "alsoAppliesTo": [
      "::first-letter"
    ],
    "status": "standard"
  },
  "box-sizing": {
    "syntax": "content-box | border-box",
    "media": "visual",
    "inherited": false,
    "animationType": "discrete",
    "percentages": "no",
    "groups": [
      "CSS Basic User Interface"
    ],
    "initial": "content-box",
    "appliesto": "allElementsAcceptingWidthOrHeight",
    "computed": "asSpecified",
    "order": "uniqueOrder",
    "status": "standard"
  },
  "break-after": {
    "syntax": "auto | avoid | avoid-page | page | left | right | recto | verso | avoid-column | column | avoid-region | region",
    "media": "paged",
    "inherited": false,
    "animationType": "discrete",
    "percentages": "no",
    "groups": [
      "CSS Columns",
      "CSS Fragmentation",
      "CSS Regions"
    ],
    "initial": "auto",
    "appliesto": "blockLevelElements",
    "computed": "asSpecified",
    "order": "uniqueOrder",
    "status": "standard"
  },
  "break-before": {
    "syntax": "auto | avoid | avoid-page | page | left | right | recto | verso | avoid-column | column | avoid-region | region",
    "media": "paged",
    "inherited": false,
    "animationType": "discrete",
    "percentages": "no",
    "groups": [
      "CSS Columns",
      "CSS Fragmentation",
      "CSS Regions"
    ],
    "initial": "auto",
    "appliesto": "blockLevelElements",
    "computed": "asSpecified",
    "order": "uniqueOrder",
    "status": "standard"
  },
  "break-inside": {
    "syntax": "auto | avoid | avoid-page | avoid-column | avoid-region",
    "media": "paged",
    "inherited": false,
    "animationType": "discrete",
    "percentages": "no",
    "groups": [
      "CSS Columns",
      "CSS Fragmentation",
      "CSS Regions"
    ],
    "initial": "auto",
    "appliesto": "blockLevelElements",
    "computed": "asSpecified",
    "order": "uniqueOrder",
    "status": "standard"
  },
  "caption-side": {
    "syntax": "top | bottom | block-start | block-end | inline-start | inline-end",
    "media": "visual",
    "inherited": true,
    "animationType": "discrete",
    "percentages": "no",
    "groups": [
      "CSS Table"
    ],
    "initial": "top",
    "appliesto": "tableCaptionElements",
    "computed": "asSpecified",
    "order": "uniqueOrder",
    "status": "standard"
  },
  "caret-color": {
    "syntax": "auto | <color>",
    "media": "interactive",
    "inherited": true,
    "animationType": "color",
    "percentages": "no",
    "groups": [
      "CSS Basic User Interface"
    ],
    "initial": "auto",
    "appliesto": "allElements",
    "computed": "asAutoOrColor",
    "order": "perGrammar",
    "status": "standard"
  },
  "clear": {
    "syntax": "none | left | right | both | inline-start | inline-end",
    "media": "visual",
    "inherited": false,
    "animationType": "discrete",
    "percentages": "no",
    "groups": [
      "CSS Positioning"
    ],
    "initial": "none",
    "appliesto": "blockLevelElements",
    "computed": "asSpecified",
    "order": "uniqueOrder",
    "status": "standard"
  },
  "clip": {
    "syntax": "<shape> | auto",
    "media": "visual",
    "inherited": false,
    "animationType": "rectangle",
    "percentages": "no",
    "groups": [
      "CSS Masking"
    ],
    "initial": "auto",
    "appliesto": "absolutelyPositionedElements",
    "computed": "autoOrRectangle",
    "order": "uniqueOrder",
    "status": "standard"
  },
  "clip-path": {
    "syntax": "<clip-source> | [ <basic-shape> || <geometry-box> ] | none",
    "media": "visual",
    "inherited": false,
    "animationType": "basicShapeOtherwiseNo",
    "percentages": "referToReferenceBoxWhenSpecifiedOtherwiseBorderBox",
    "groups": [
      "CSS Masking"
    ],
    "initial": "none",
    "appliesto": "allElementsSVGContainerElements",
    "computed": "asSpecifiedURLsAbsolute",
    "order": "uniqueOrder",
    "status": "standard"
  },
  "color": {
    "syntax": "<color>",
    "media": "visual",
    "inherited": true,
    "animationType": "color",
    "percentages": "no",
    "groups": [
      "CSS Color"
    ],
    "initial": "variesFromBrowserToBrowser",
    "appliesto": "allElements",
    "computed": "translucentValuesRGBAOtherwiseRGB",
    "order": "uniqueOrder",
    "alsoAppliesTo": [
      "::first-letter",
      "::first-line",
      "::placeholder"
    ],
    "status": "standard"
  },
  "column-count": {
    "syntax": "<integer> | auto",
    "media": "visual",
    "inherited": false,
    "animationType": "integer",
    "percentages": "no",
    "groups": [
      "CSS Columns"
    ],
    "initial": "auto",
    "appliesto": "blockContainersExceptTableWrappers",
    "computed": "asSpecified",
    "order": "perGrammar",
    "status": "standard"
  },
  "column-fill": {
    "syntax": "auto | balance | balance-all",
    "media": "visualInContinuousMediaNoEffectInOverflowColumns",
    "inherited": false,
    "animationType": "discrete",
    "percentages": "no",
    "groups": [
      "CSS Columns"
    ],
    "initial": "balance",
    "appliesto": "multicolElements",
    "computed": "asSpecified",
    "order": "perGrammar",
    "status": "standard"
  },
  "column-gap": {
    "syntax": "<length-percentage> | normal",
    "media": "visual",
    "inherited": false,
    "animationType": "lpc",
    "percentages": "referToContentWidthOfMulticolElement",
    "groups": [
      "CSS Columns"
    ],
    "initial": "normal",
    "appliesto": "multicolElements",
    "computed": "asSpecifiedWithLengthsMadeAbsolute",
    "order": "perGrammar",
    "status": "standard"
  },
  "column-rule": {
    "syntax": "<'column-rule-width'> || <'column-rule-style'> || <'column-rule-color'>",
    "media": "visual",
    "inherited": false,
    "animationType": [
      "column-rule-color",
      "column-rule-style",
      "column-rule-width"
    ],
    "percentages": "no",
    "groups": [
      "CSS Columns"
    ],
    "initial": [
      "column-rule-width",
      "column-rule-style",
      "column-rule-color"
    ],
    "appliesto": "multicolElements",
    "computed": [
      "column-rule-color",
      "column-rule-style",
      "column-rule-width"
    ],
    "order": "perGrammar",
    "status": "standard"
  },
  "column-rule-color": {
    "syntax": "<color>",
    "media": "visual",
    "inherited": false,
    "animationType": "color",
    "percentages": "no",
    "groups": [
      "CSS Columns"
    ],
    "initial": "currentcolor",
    "appliesto": "multicolElements",
    "computed": "computedColor",
    "order": "perGrammar",
    "status": "standard"
  },
  "column-rule-style": {
    "syntax": "<'border-style'>",
    "media": "visual",
    "inherited": false,
    "animationType": "discrete",
    "percentages": "no",
    "groups": [
      "CSS Columns"
    ],
    "initial": "none",
    "appliesto": "multicolElements",
    "computed": "asSpecified",
    "order": "perGrammar",
    "status": "standard"
  },
  "column-rule-width": {
    "syntax": "<'border-width'>",
    "media": "visual",
    "inherited": false,
    "animationType": "length",
    "percentages": "no",
    "groups": [
      "CSS Columns"
    ],
    "initial": "medium",
    "appliesto": "multicolElements",
    "computed": "absoluteLength0IfColumnRuleStyleNoneOrHidden",
    "order": "perGrammar",
    "status": "standard"
  },
  "column-span": {
    "syntax": "none | all",
    "media": "visual",
    "inherited": false,
    "animationType": "discrete",
    "percentages": "no",
    "groups": [
      "CSS Columns"
    ],
    "initial": "none",
    "appliesto": "inFlowBlockLevelElements",
    "computed": "asSpecified",
    "order": "perGrammar",
    "status": "standard"
  },
  "column-width": {
    "syntax": "<length> | auto",
    "media": "visual",
    "inherited": false,
    "animationType": "length",
    "percentages": "no",
    "groups": [
      "CSS Columns"
    ],
    "initial": "auto",
    "appliesto": "blockContainersExceptTableWrappers",
    "computed": "absoluteLengthZeroOrLarger",
    "order": "perGrammar",
    "status": "standard"
  },
  "columns": {
    "syntax": "<'column-width'> || <'column-count'>",
    "media": "visual",
    "inherited": false,
    "animationType": [
      "column-width",
      "column-count"
    ],
    "percentages": "no",
    "groups": [
      "CSS Columns"
    ],
    "initial": [
      "column-width",
      "column-count"
    ],
    "appliesto": "blockContainersExceptTableWrappers",
    "computed": [
      "column-width",
      "column-count"
    ],
    "order": "perGrammar",
    "status": "standard"
  },
  "contain": {
    "syntax": "none | strict | content | [ size || layout || style || paint ]",
    "media": "all",
    "inherited": false,
    "animationType": "discrete",
    "percentages": "no",
    "groups": [
      "CSS Containment"
    ],
    "initial": "none",
    "appliesto": "allElements",
    "computed": "asSpecified",
    "order": "perGrammar",
    "status": "experimental"
  },
  "content": {
    "syntax": "normal | none | [ <content-replacement> | <content-list> ] [/ <string> ]?",
    "media": "all",
    "inherited": false,
    "animationType": "discrete",
    "percentages": "no",
    "groups": [
      "CSS Generated Content"
    ],
    "initial": "normal",
    "appliesto": "beforeAndAfterPseudos",
    "computed": "normalOnElementsForPseudosNoneAbsoluteURIStringOrAsSpecified",
    "order": "uniqueOrder",
    "status": "standard"
  },
  "counter-increment": {
    "syntax": "[ <custom-ident> <integer>? ]+ | none",
    "media": "all",
    "inherited": false,
    "animationType": "discrete",
    "percentages": "no",
    "groups": [
      "CSS Counter Styles"
    ],
    "initial": "none",
    "appliesto": "allElements",
    "computed": "asSpecified",
    "order": "uniqueOrder",
    "status": "standard"
  },
  "counter-reset": {
    "syntax": "[ <custom-ident> <integer>? ]+ | none",
    "media": "all",
    "inherited": false,
    "animationType": "discrete",
    "percentages": "no",
    "groups": [
      "CSS Counter Styles"
    ],
    "initial": "none",
    "appliesto": "allElements",
    "computed": "asSpecified",
    "order": "uniqueOrder",
    "status": "standard"
  },
  "cursor": {
    "syntax": "[ [ <url> [ <x> <y> ]? , ]* [ auto | default | none | context-menu | help | pointer | progress | wait | cell | crosshair | text | vertical-text | alias | copy | move | no-drop | not-allowed | e-resize | n-resize | ne-resize | nw-resize | s-resize | se-resize | sw-resize | w-resize | ew-resize | ns-resize | nesw-resize | nwse-resize | col-resize | row-resize | all-scroll | zoom-in | zoom-out | grab | grabbing ] ]",
    "media": "visual, interactive",
    "inherited": true,
    "animationType": "discrete",
    "percentages": "no",
    "groups": [
      "CSS Basic User Interface"
    ],
    "initial": "auto",
    "appliesto": "allElements",
    "computed": "asSpecifiedURLsAbsolute",
    "order": "uniqueOrder",
    "status": "standard"
  },
  "direction": {
    "syntax": "ltr | rtl",
    "media": "visual",
    "inherited": true,
    "animationType": "discrete",
    "percentages": "no",
    "groups": [
      "CSS Writing Modes"
    ],
    "initial": "ltr",
    "appliesto": "allElements",
    "computed": "asSpecified",
    "order": "uniqueOrder",
    "status": "standard"
  },
  "display": {
    "syntax": "[ <display-outside> || <display-inside> ] | <display-listitem> | <display-internal> | <display-box> | <display-legacy>",
    "media": "all",
    "inherited": false,
    "animationType": "discrete",
    "percentages": "no",
    "groups": [
      "CSS Display"
    ],
    "initial": "inline",
    "appliesto": "allElements",
    "computed": "asSpecifiedExceptPositionedFloatingAndRootElementsKeywordMaybeDifferent",
    "order": "uniqueOrder",
    "status": "standard"
  },
  "empty-cells": {
    "syntax": "show | hide",
    "media": "visual",
    "inherited": true,
    "animationType": "discrete",
    "percentages": "no",
    "groups": [
      "CSS Table"
    ],
    "initial": "show",
    "appliesto": "tableCellElements",
    "computed": "asSpecified",
    "order": "uniqueOrder",
    "status": "standard"
  },
  "filter": {
    "syntax": "none | <filter-function-list>",
    "media": "visual",
    "inherited": false,
    "animationType": "filterList",
    "percentages": "no",
    "groups": [
      "Filter Effects"
    ],
    "initial": "none",
    "appliesto": "allElementsSVGContainerElements",
    "computed": "asSpecified",
    "order": "uniqueOrder",
    "status": "standard"
  },
  "flex": {
    "syntax": "none | [ <'flex-grow'> <'flex-shrink'>? || <'flex-basis'> ]",
    "media": "visual",
    "inherited": false,
    "animationType": [
      "flex-grow",
      "flex-shrink",
      "flex-basis"
    ],
    "percentages": "no",
    "groups": [
      "CSS Flexible Box Layout"
    ],
    "initial": [
      "flex-grow",
      "flex-shrink",
      "flex-basis"
    ],
    "appliesto": "flexItemsAndInFlowPseudos",
    "computed": [
      "flex-grow",
      "flex-shrink",
      "flex-basis"
    ],
    "order": "orderOfAppearance",
    "status": "standard"
  },
  "flex-basis": {
    "syntax": "content | <'width'>",
    "media": "visual",
    "inherited": false,
    "animationType": "lpc",
    "percentages": "referToFlexContainersInnerMainSize",
    "groups": [
      "CSS Flexible Box Layout"
    ],
    "initial": "auto",
    "appliesto": "flexItemsAndInFlowPseudos",
    "computed": "asSpecifiedRelativeToAbsoluteLengths",
    "order": "lengthOrPercentageBeforeKeywordIfBothPresent",
    "status": "standard"
  },
  "flex-direction": {
    "syntax": "row | row-reverse | column | column-reverse",
    "media": "visual",
    "inherited": false,
    "animationType": "discrete",
    "percentages": "no",
    "groups": [
      "CSS Flexible Box Layout"
    ],
    "initial": "row",
    "appliesto": "flexContainers",
    "computed": "asSpecified",
    "order": "uniqueOrder",
    "status": "standard"
  },
  "flex-flow": {
    "syntax": "<'flex-direction'> || <'flex-wrap'>",
    "media": "visual",
    "inherited": false,
    "animationType": "discrete",
    "percentages": "no",
    "groups": [
      "CSS Flexible Box Layout"
    ],
    "initial": [
      "flex-direction",
      "flex-wrap"
    ],
    "appliesto": "flexContainers",
    "computed": [
      "flex-direction",
      "flex-wrap"
    ],
    "order": "orderOfAppearance",
    "status": "standard"
  },
  "flex-grow": {
    "syntax": "<number>",
    "media": "visual",
    "inherited": false,
    "animationType": "number",
    "percentages": "no",
    "groups": [
      "CSS Flexible Box Layout"
    ],
    "initial": "0",
    "appliesto": "flexItemsAndInFlowPseudos",
    "computed": "asSpecified",
    "order": "uniqueOrder",
    "status": "standard"
  },
  "flex-shrink": {
    "syntax": "<number>",
    "media": "visual",
    "inherited": false,
    "animationType": "number",
    "percentages": "no",
    "groups": [
      "CSS Flexible Box Layout"
    ],
    "initial": "1",
    "appliesto": "flexItemsAndInFlowPseudos",
    "computed": "asSpecified",
    "order": "uniqueOrder",
    "status": "standard"
  },
  "flex-wrap": {
    "syntax": "nowrap | wrap | wrap-reverse",
    "media": "visual",
    "inherited": false,
    "animationType": "discrete",
    "percentages": "no",
    "groups": [
      "CSS Flexible Box Layout"
    ],
    "initial": "nowrap",
    "appliesto": "flexContainers",
    "computed": "asSpecified",
    "order": "uniqueOrder",
    "status": "standard"
  },
  "float": {
    "syntax": "left | right | none | inline-start | inline-end",
    "media": "visual",
    "inherited": false,
    "animationType": "discrete",
    "percentages": "no",
    "groups": [
      "CSS Positioning"
    ],
    "initial": "none",
    "appliesto": "allElementsNoEffectIfDisplayNone",
    "computed": "asSpecified",
    "order": "uniqueOrder",
    "status": "standard"
  },
  "font": {
    "syntax": "[ [ <'font-style'> || <font-variant-css21> || <'font-weight'> || <'font-stretch'> ]? <'font-size'> [ / <'line-height'> ]? <'font-family'> ] | caption | icon | menu | message-box | small-caption | status-bar",
    "media": "visual",
    "inherited": true,
    "animationType": [
      "font-style",
      "font-variant",
      "font-weight",
      "font-stretch",
      "font-size",
      "line-height",
      "font-family"
    ],
    "percentages": [
      "font-size",
      "line-height"
    ],
    "groups": [
      "CSS Fonts"
    ],
    "initial": [
      "font-style",
      "font-variant",
      "font-weight",
      "font-stretch",
      "font-size",
      "line-height",
      "font-family"
    ],
    "appliesto": "allElements",
    "computed": [
      "font-style",
      "font-variant",
      "font-weight",
      "font-stretch",
      "font-size",
      "line-height",
      "font-family"
    ],
    "order": "orderOfAppearance",
    "alsoAppliesTo": [
      "::first-letter",
      "::first-line",
      "::placeholder"
    ],
    "status": "standard"
  },
  "font-family": {
    "syntax": "[ <family-name> | <generic-family> ]#",
    "media": "visual",
    "inherited": true,
    "animationType": "discrete",
    "percentages": "no",
    "groups": [
      "CSS Fonts"
    ],
    "initial": "dependsOnUserAgent",
    "appliesto": "allElements",
    "computed": "asSpecified",
    "order": "uniqueOrder",
    "alsoAppliesTo": [
      "::first-letter",
      "::first-line",
      "::placeholder"
    ],
    "status": "standard"
  },
  "font-feature-settings": {
    "syntax": "normal | <feature-tag-value>#",
    "media": "visual",
    "inherited": true,
    "animationType": "discrete",
    "percentages": "no",
    "groups": [
      "CSS Fonts"
    ],
    "initial": "normal",
    "appliesto": "allElements",
    "computed": "asSpecified",
    "order": "uniqueOrder",
    "alsoAppliesTo": [
      "::first-letter",
      "::first-line",
      "::placeholder"
    ],
    "status": "standard"
  },
  "font-kerning": {
    "syntax": "auto | normal | none",
    "media": "visual",
    "inherited": true,
    "animationType": "discrete",
    "percentages": "no",
    "groups": [
      "CSS Fonts"
    ],
    "initial": "auto",
    "appliesto": "allElements",
    "computed": "asSpecified",
    "order": "uniqueOrder",
    "alsoAppliesTo": [
      "::first-letter",
      "::first-line",
      "::placeholder"
    ],
    "status": "standard"
  },
  "font-language-override": {
    "syntax": "normal | <string>",
    "media": "visual",
    "inherited": true,
    "animationType": "discrete",
    "percentages": "no",
    "groups": [
      "CSS Fonts"
    ],
    "initial": "normal",
    "appliesto": "allElements",
    "computed": "asSpecified",
    "order": "uniqueOrder",
    "alsoAppliesTo": [
      "::first-letter",
      "::first-line",
      "::placeholder"
    ],
    "status": "standard"
  },
  "font-variation-settings": {
    "syntax": "normal | [ <string> <number> ]#",
    "media": "visual",
    "inherited": true,
    "animationType": "transform",
    "percentages": "no",
    "groups": [
      "CSS Fonts"
    ],
    "initial": "normal",
    "appliesto": "allElements",
    "computed": "asSpecified",
    "order": "perGrammar",
    "alsoAppliesTo": [
      "::first-letter",
      "::first-line",
      "::placeholder"
    ],
    "status": "experimental"
  },
  "font-size": {
    "syntax": "<absolute-size> | <relative-size> | <length-percentage>",
    "media": "visual",
    "inherited": true,
    "animationType": "length",
    "percentages": "referToParentElementsFontSize",
    "groups": [
      "CSS Fonts"
    ],
    "initial": "medium",
    "appliesto": "allElements",
    "computed": "asSpecifiedRelativeToAbsoluteLengths",
    "order": "uniqueOrder",
    "alsoAppliesTo": [
      "::first-letter",
      "::first-line",
      "::placeholder"
    ],
    "status": "standard"
  },
  "font-size-adjust": {
    "syntax": "none | <number>",
    "media": "visual",
    "inherited": true,
    "animationType": "number",
    "percentages": "no",
    "groups": [
      "CSS Fonts"
    ],
    "initial": "none",
    "appliesto": "allElements",
    "computed": "asSpecified",
    "order": "uniqueOrder",
    "alsoAppliesTo": [
      "::first-letter",
      "::first-line",
      "::placeholder"
    ],
    "status": "standard"
  },
  "font-stretch": {
    "syntax": "normal | ultra-condensed | extra-condensed | condensed | semi-condensed | semi-expanded | expanded | extra-expanded | ultra-expanded",
    "media": "visual",
    "inherited": true,
    "animationType": "fontStretch",
    "percentages": "no",
    "groups": [
      "CSS Fonts"
    ],
    "initial": "normal",
    "appliesto": "allElements",
    "computed": "asSpecified",
    "order": "uniqueOrder",
    "alsoAppliesTo": [
      "::first-letter",
      "::first-line",
      "::placeholder"
    ],
    "status": "standard"
  },
  "font-style": {
    "syntax": "normal | italic | oblique",
    "media": "visual",
    "inherited": true,
    "animationType": "discrete",
    "percentages": "no",
    "groups": [
      "CSS Fonts"
    ],
    "initial": "normal",
    "appliesto": "allElements",
    "computed": "asSpecified",
    "order": "uniqueOrder",
    "alsoAppliesTo": [
      "::first-letter",
      "::first-line",
      "::placeholder"
    ],
    "status": "standard"
  },
  "font-synthesis": {
    "syntax": "none | [ weight || style ]",
    "media": "visual",
    "inherited": true,
    "animationType": "discrete",
    "percentages": "no",
    "groups": [
      "CSS Fonts"
    ],
    "initial": "weight style",
    "appliesto": "allElements",
    "computed": "asSpecified",
    "order": "orderOfAppearance",
    "alsoAppliesTo": [
      "::first-letter",
      "::first-line",
      "::placeholder"
    ],
    "status": "standard"
  },
  "font-variant": {
    "syntax": "normal | none | [ <common-lig-values> || <discretionary-lig-values> || <historical-lig-values> || <contextual-alt-values> || stylistic( <feature-value-name> ) || historical-forms || styleset( <feature-value-name># ) || character-variant( <feature-value-name># ) || swash( <feature-value-name> ) || ornaments( <feature-value-name> ) || annotation( <feature-value-name> ) || [ small-caps | all-small-caps | petite-caps | all-petite-caps | unicase | titling-caps ] || <numeric-figure-values> || <numeric-spacing-values> || <numeric-fraction-values> || ordinal || slashed-zero || <east-asian-variant-values> || <east-asian-width-values> || ruby ]",
    "media": "visual",
    "inherited": true,
    "animationType": "discrete",
    "percentages": "no",
    "groups": [
      "CSS Fonts"
    ],
    "initial": "normal",
    "appliesto": "allElements",
    "computed": "asSpecified",
    "order": "uniqueOrder",
    "alsoAppliesTo": [
      "::first-letter",
      "::first-line",
      "::placeholder"
    ],
    "status": "standard"
  },
  "font-variant-alternates": {
    "syntax": "normal | [ stylistic( <feature-value-name> ) || historical-forms || styleset( <feature-value-name># ) || character-variant( <feature-value-name># ) || swash( <feature-value-name> ) || ornaments( <feature-value-name> ) || annotation( <feature-value-name> ) ]",
    "media": "visual",
    "inherited": true,
    "animationType": "discrete",
    "percentages": "no",
    "groups": [
      "CSS Fonts"
    ],
    "initial": "normal",
    "appliesto": "allElements",
    "computed": "asSpecified",
    "order": "orderOfAppearance",
    "alsoAppliesTo": [
      "::first-letter",
      "::first-line",
      "::placeholder"
    ],
    "status": "standard"
  },
  "font-variant-caps": {
    "syntax": "normal | small-caps | all-small-caps | petite-caps | all-petite-caps | unicase | titling-caps",
    "media": "visual",
    "inherited": true,
    "animationType": "discrete",
    "percentages": "no",
    "groups": [
      "CSS Fonts"
    ],
    "initial": "normal",
    "appliesto": "allElements",
    "computed": "asSpecified",
    "order": "uniqueOrder",
    "alsoAppliesTo": [
      "::first-letter",
      "::first-line",
      "::placeholder"
    ],
    "status": "standard"
  },
  "font-variant-east-asian": {
    "syntax": "normal | [ <east-asian-variant-values> || <east-asian-width-values> || ruby ]",
    "media": "visual",
    "inherited": true,
    "animationType": "discrete",
    "percentages": "no",
    "groups": [
      "CSS Fonts"
    ],
    "initial": "normal",
    "appliesto": "allElements",
    "computed": "asSpecified",
    "order": "orderOfAppearance",
    "alsoAppliesTo": [
      "::first-letter",
      "::first-line",
      "::placeholder"
    ],
    "status": "standard"
  },
  "font-variant-ligatures": {
    "syntax": "normal | none | [ <common-lig-values> || <discretionary-lig-values> || <historical-lig-values> || <contextual-alt-values> ]",
    "media": "visual",
    "inherited": true,
    "animationType": "discrete",
    "percentages": "no",
    "groups": [
      "CSS Fonts"
    ],
    "initial": "normal",
    "appliesto": "allElements",
    "computed": "asSpecified",
    "order": "orderOfAppearance",
    "alsoAppliesTo": [
      "::first-letter",
      "::first-line",
      "::placeholder"
    ],
    "status": "standard"
  },
  "font-variant-numeric": {
    "syntax": "normal | [ <numeric-figure-values> || <numeric-spacing-values> || <numeric-fraction-values> || ordinal || slashed-zero ]",
    "media": "visual",
    "inherited": true,
    "animationType": "discrete",
    "percentages": "no",
    "groups": [
      "CSS Fonts"
    ],
    "initial": "normal",
    "appliesto": "allElements",
    "computed": "asSpecified",
    "order": "orderOfAppearance",
    "alsoAppliesTo": [
      "::first-letter",
      "::first-line",
      "::placeholder"
    ],
    "status": "standard"
  },
  "font-variant-position": {
    "syntax": "normal | sub | super",
    "media": "visual",
    "inherited": true,
    "animationType": "discrete",
    "percentages": "no",
    "groups": [
      "CSS Fonts"
    ],
    "initial": "normal",
    "appliesto": "allElements",
    "computed": "asSpecified",
    "order": "uniqueOrder",
    "alsoAppliesTo": [
      "::first-letter",
      "::first-line",
      "::placeholder"
    ],
    "status": "standard"
  },
  "font-weight": {
    "syntax": "normal | bold | bolder | lighter | 100 | 200 | 300 | 400 | 500 | 600 | 700 | 800 | 900",
    "media": "visual",
    "inherited": true,
    "animationType": "fontWeight",
    "percentages": "no",
    "groups": [
      "CSS Fonts"
    ],
    "initial": "normal",
    "appliesto": "allElements",
    "computed": "keywordOrNumericalValueBolderLighterTransformedToRealValue",
    "order": "uniqueOrder",
    "alsoAppliesTo": [
      "::first-letter",
      "::first-line",
      "::placeholder"
    ],
    "status": "standard"
  },
  "grid": {
    "syntax": "<'grid-template'> | <'grid-template-rows'> / [ auto-flow && dense? ] <'grid-auto-columns'>? | [ auto-flow && dense? ] <'grid-auto-rows'>? / <'grid-template-columns'>",
    "media": "visual",
    "inherited": false,
    "animationType": "discrete",
    "percentages": [
      "grid-template-rows",
      "grid-template-columns",
      "grid-auto-rows",
      "grid-auto-columns"
    ],
    "groups": [
      "CSS Grid Layout"
    ],
    "initial": [
      "grid-template-rows",
      "grid-template-columns",
      "grid-template-areas",
      "grid-auto-rows",
      "grid-auto-columns",
      "grid-auto-flow",
      "grid-column-gap",
      "grid-row-gap"
    ],
    "appliesto": "gridContainers",
    "computed": [
      "grid-template-rows",
      "grid-template-columns",
      "grid-template-areas",
      "grid-auto-rows",
      "grid-auto-columns",
      "grid-auto-flow",
      "grid-column-gap",
      "grid-row-gap"
    ],
    "order": "uniqueOrder",
    "status": "standard"
  },
  "grid-area": {
    "syntax": "<grid-line> [ / <grid-line> ]{0,3}",
    "media": "visual",
    "inherited": false,
    "animationType": "discrete",
    "percentages": "no",
    "groups": [
      "CSS Grid Layout"
    ],
    "initial": [
      "grid-row-start",
      "grid-column-start",
      "grid-row-end",
      "grid-column-end"
    ],
    "appliesto": "gridItemsAndBoxesWithinGridContainer",
    "computed": [
      "grid-row-start",
      "grid-column-start",
      "grid-row-end",
      "grid-column-end"
    ],
    "order": "uniqueOrder",
    "status": "standard"
  },
  "grid-auto-columns": {
    "syntax": "<track-size>+",
    "media": "visual",
    "inherited": false,
    "animationType": "discrete",
    "percentages": "referToDimensionOfContentArea",
    "groups": [
      "CSS Grid Layout"
    ],
    "initial": "auto",
    "appliesto": "gridContainers",
    "computed": "percentageAsSpecifiedOrAbsoluteLength",
    "order": "uniqueOrder",
    "status": "standard"
  },
  "grid-auto-flow": {
    "syntax": "[ row | column ] || dense",
    "media": "visual",
    "inherited": false,
    "animationType": "discrete",
    "percentages": "no",
    "groups": [
      "CSS Grid Layout"
    ],
    "initial": "row",
    "appliesto": "gridContainers",
    "computed": "asSpecified",
    "order": "uniqueOrder",
    "status": "standard"
  },
  "grid-auto-rows": {
    "syntax": "<track-size>+",
    "media": "visual",
    "inherited": false,
    "animationType": "discrete",
    "percentages": "referToDimensionOfContentArea",
    "groups": [
      "CSS Grid Layout"
    ],
    "initial": "auto",
    "appliesto": "gridContainers",
    "computed": "percentageAsSpecifiedOrAbsoluteLength",
    "order": "uniqueOrder",
    "status": "standard"
  },
  "grid-column": {
    "syntax": "<grid-line> [ / <grid-line> ]?",
    "media": "visual",
    "inherited": false,
    "animationType": "discrete",
    "percentages": "no",
    "groups": [
      "CSS Grid Layout"
    ],
    "initial": [
      "grid-column-start",
      "grid-column-end"
    ],
    "appliesto": "gridItemsAndBoxesWithinGridContainer",
    "computed": [
      "grid-column-start",
      "grid-column-end"
    ],
    "order": "uniqueOrder",
    "status": "standard"
  },
  "grid-column-end": {
    "syntax": "<grid-line>",
    "media": "visual",
    "inherited": false,
    "animationType": "discrete",
    "percentages": "no",
    "groups": [
      "CSS Grid Layout"
    ],
    "initial": "auto",
    "appliesto": "gridItemsAndBoxesWithinGridContainer",
    "computed": "asSpecified",
    "order": "uniqueOrder",
    "status": "standard"
  },
  "grid-column-gap": {
    "syntax": "<length-percentage>",
    "media": "visual",
    "inherited": false,
    "animationType": "length",
    "percentages": "referToDimensionOfContentArea",
    "groups": [
      "CSS Grid Layout"
    ],
    "initial": "0",
    "appliesto": "gridContainers",
    "computed": "percentageAsSpecifiedOrAbsoluteLength",
    "order": "uniqueOrder",
    "status": "standard"
  },
  "grid-column-start": {
    "syntax": "<grid-line>",
    "media": "visual",
    "inherited": false,
    "animationType": "discrete",
    "percentages": "no",
    "groups": [
      "CSS Grid Layout"
    ],
    "initial": "auto",
    "appliesto": "gridItemsAndBoxesWithinGridContainer",
    "computed": "asSpecified",
    "order": "uniqueOrder",
    "status": "standard"
  },
  "grid-gap": {
    "syntax": "<'grid-row-gap'> <'grid-column-gap'>?",
    "media": "visual",
    "inherited": false,
    "animationType": [
      "grid-row-gap",
      "grid-column-gap"
    ],
    "percentages": "no",
    "groups": [
      "CSS Grid Layout"
    ],
    "initial": [
      "grid-row-gap",
      "grid-column-gap"
    ],
    "appliesto": "gridContainers",
    "computed": [
      "grid-row-gap",
      "grid-column-gap"
    ],
    "order": "uniqueOrder",
    "status": "standard"
  },
  "grid-row": {
    "syntax": "<grid-line> [ / <grid-line> ]?",
    "media": "visual",
    "inherited": false,
    "animationType": "discrete",
    "percentages": "no",
    "groups": [
      "CSS Grid Layout"
    ],
    "initial": [
      "grid-row-start",
      "grid-row-end"
    ],
    "appliesto": "gridItemsAndBoxesWithinGridContainer",
    "computed": [
      "grid-row-start",
      "grid-row-end"
    ],
    "order": "uniqueOrder",
    "status": "standard"
  },
  "grid-row-end": {
    "syntax": "<grid-line>",
    "media": "visual",
    "inherited": false,
    "animationType": "discrete",
    "percentages": "no",
    "groups": [
      "CSS Grid Layout"
    ],
    "initial": "auto",
    "appliesto": "gridItemsAndBoxesWithinGridContainer",
    "computed": "asSpecified",
    "order": "uniqueOrder",
    "status": "standard"
  },
  "grid-row-gap": {
    "syntax": "<length-percentage>",
    "media": "visual",
    "inherited": false,
    "animationType": "length",
    "percentages": "referToDimensionOfContentArea",
    "groups": [
      "CSS Grid Layout"
    ],
    "initial": "0",
    "appliesto": "gridContainers",
    "computed": "percentageAsSpecifiedOrAbsoluteLength",
    "order": "uniqueOrder",
    "status": "standard"
  },
  "grid-row-start": {
    "syntax": "<grid-line>",
    "media": "visual",
    "inherited": false,
    "animationType": "discrete",
    "percentages": "no",
    "groups": [
      "CSS Grid Layout"
    ],
    "initial": "auto",
    "appliesto": "gridItemsAndBoxesWithinGridContainer",
    "computed": "asSpecified",
    "order": "uniqueOrder",
    "status": "standard"
  },
  "grid-template": {
    "syntax": "none | [ <'grid-template-rows'> / <'grid-template-columns'> ] | [ <line-names>? <string> <track-size>? <line-names>? ]+ [ / <explicit-track-list> ]?",
    "media": "visual",
    "inherited": false,
    "animationType": "discrete",
    "percentages": [
      "grid-template-columns",
      "grid-template-rows"
    ],
    "groups": [
      "CSS Grid Layout"
    ],
    "initial": [
      "grid-template-columns",
      "grid-template-rows",
      "grid-template-areas"
    ],
    "appliesto": "gridContainers",
    "computed": [
      "grid-template-columns",
      "grid-template-rows",
      "grid-template-areas"
    ],
    "order": "uniqueOrder",
    "status": "standard"
  },
  "grid-template-areas": {
    "syntax": "none | <string>+",
    "media": "visual",
    "inherited": false,
    "animationType": "discrete",
    "percentages": "no",
    "groups": [
      "CSS Grid Layout"
    ],
    "initial": "none",
    "appliesto": "gridContainers",
    "computed": "asSpecified",
    "order": "uniqueOrder",
    "status": "standard"
  },
  "grid-template-columns": {
    "syntax": "none | <track-list> | <auto-track-list>",
    "media": "visual",
    "inherited": false,
    "animationType": "discrete",
    "percentages": "referToDimensionOfContentArea",
    "groups": [
      "CSS Grid Layout"
    ],
    "initial": "none",
    "appliesto": "gridContainers",
    "computed": "asSpecifiedRelativeToAbsoluteLengths",
    "order": "uniqueOrder",
    "status": "standard"
  },
  "grid-template-rows": {
    "syntax": "none | <track-list> | <auto-track-list>",
    "media": "visual",
    "inherited": false,
    "animationType": "discrete",
    "percentages": "referToDimensionOfContentArea",
    "groups": [
      "CSS Grid Layout"
    ],
    "initial": "none",
    "appliesto": "gridContainers",
    "computed": "asSpecifiedRelativeToAbsoluteLengths",
    "order": "uniqueOrder",
    "status": "standard"
  },
  "hanging-punctuation": {
    "syntax": "none | [ first || [ force-end | allow-end ] || last ]",
    "media": "visual",
    "inherited": true,
    "animationType": "discrete",
    "percentages": "no",
    "groups": [
      "CSS Text"
    ],
    "initial": "none",
    "appliesto": "allElements",
    "computed": "asSpecified",
    "order": "uniqueOrder",
    "status": "standard"
  },
  "height": {
    "syntax": "[ <length> | <percentage> ] && [ border-box | content-box ]? | available | min-content | max-content | fit-content | auto",
    "media": "visual",
    "inherited": false,
    "animationType": "lpc",
    "percentages": "regardingHeightOfGeneratedBoxContainingBlockPercentagesRelativeToContainingBlock",
    "groups": [
      "CSS Box Model"
    ],
    "initial": "auto",
    "appliesto": "allElementsButNonReplacedAndTableColumns",
    "computed": "percentageAutoOrAbsoluteLength",
    "order": "uniqueOrder",
    "status": "standard"
  },
  "hyphens": {
    "syntax": "none | manual | auto",
    "media": "visual",
    "inherited": true,
    "animationType": "discrete",
    "percentages": "no",
    "groups": [
      "CSS Text"
    ],
    "initial": "manual",
    "appliesto": "allElements",
    "computed": "asSpecified",
    "order": "uniqueOrder",
    "status": "standard"
  },
  "image-orientation": {
    "syntax": "from-image | <angle> | [ <angle>? flip ]",
    "media": "visual",
    "inherited": true,
    "animationType": "discrete",
    "percentages": "no",
    "groups": [
      "CSS Images"
    ],
    "initial": "0deg",
    "appliesto": "allElements",
    "computed": "angleRoundedToNextQuarter",
    "order": "uniqueOrder",
    "status": "standard"
  },
  "image-rendering": {
    "syntax": "auto | crisp-edges | pixelated",
    "media": "visual",
    "inherited": true,
    "animationType": "discrete",
    "percentages": "no",
    "groups": [
      "CSS Images"
    ],
    "initial": "auto",
    "appliesto": "allElements",
    "computed": "asSpecified",
    "order": "uniqueOrder",
    "status": "standard"
  },
  "image-resolution": {
    "syntax": "[ from-image || <resolution> ] && snap?",
    "media": "visual",
    "inherited": true,
    "animationType": "discrete",
    "percentages": "no",
    "groups": [
      "CSS Images"
    ],
    "initial": "1dppx",
    "appliesto": "allElements",
    "computed": "asSpecifiedWithExceptionOfResolution",
    "order": "uniqueOrder",
    "status": "standard"
  },
  "ime-mode": {
    "syntax": "auto | normal | active | inactive | disabled",
    "media": "interactive",
    "inherited": false,
    "animationType": "discrete",
    "percentages": "no",
    "groups": [
      "CSS Basic User Interface"
    ],
    "initial": "auto",
    "appliesto": "textFields",
    "computed": "asSpecified",
    "order": "uniqueOrder",
    "status": "obsolete"
  },
  "initial-letter": {
    "syntax": "normal | [ <number> <integer>? ]",
    "media": "visual",
    "inherited": false,
    "animationType": "discrete",
    "percentages": "no",
    "groups": [
      "CSS Inline"
    ],
    "initial": "normal",
    "appliesto": "firstLetterPseudoElementsAndInlineLevelFirstChildren",
    "computed": "asSpecified",
    "order": "uniqueOrder",
    "status": "experimental"
  },
  "initial-letter-align": {
    "syntax": "[ auto | alphabetic | hanging | ideographic ]",
    "media": "visual",
    "inherited": false,
    "animationType": "discrete",
    "percentages": "no",
    "groups": [
      "CSS Inline"
    ],
    "initial": "auto",
    "appliesto": "firstLetterPseudoElementsAndInlineLevelFirstChildren",
    "computed": "asSpecified",
    "order": "uniqueOrder",
    "status": "experimental"
  },
  "inline-size": {
    "syntax": "<'width'>",
    "media": "visual",
    "inherited": false,
    "animationType": "discrete",
    "percentages": "inlineSizeOfContainingBlock",
    "groups": [
      "CSS Logical Properties"
    ],
    "initial": "auto",
    "appliesto": "sameAsWidthAndHeight",
    "computed": "sameAsWidthAndHeight",
    "order": "uniqueOrder",
    "status": "standard"
  },
  "isolation": {
    "syntax": "auto | isolate",
    "media": "visual",
    "inherited": false,
    "animationType": "discrete",
    "percentages": "no",
    "groups": [
      "Compositing and Blending"
    ],
    "initial": "auto",
    "appliesto": "allElementsSVGContainerGraphicsAndGraphicsReferencingElements",
    "computed": "asSpecified",
    "order": "uniqueOrder",
    "status": "standard"
  },
  "justify-content": {
    "syntax": "normal | <content-distribution> | <overflow-position>? [ <content-position> | left | right ]",
    "media": "visual",
    "inherited": false,
    "animationType": "discrete",
    "percentages": "no",
    "groups": [
      "CSS Flexible Box Layout"
    ],
    "initial": "normal",
    "appliesto": "flexContainers",
    "computed": "asSpecified",
    "order": "uniqueOrder",
    "status": "standard"
  },
<<<<<<< HEAD
  "justify-self": {
    "syntax": "auto | normal | stretch | <baseline-position> | <overflow-position>? [ <self-position> | left | right ]",
=======
  "justify-items": {
    "syntax": "normal | stretch | <baseline-position> | <overflow-position>? [ <self-position> | left | right ] | legacy | legacy && [ left | right | center ]",
>>>>>>> 390d3d9b
    "media": "visual",
    "inherited": false,
    "animationType": "discrete",
    "percentages": "no",
    "groups": [
      "CSS Box Alignment"
    ],
<<<<<<< HEAD
    "initial": "auto",
    "appliesto": "blockLevelBoxesAndAbsolutelyPositionedBoxesAndGridItems",
    "computed": "asSpecified",
    "order": "uniqueOrder",
=======
    "initial": "legacy",
    "appliesto": "allElements",
    "computed": "asSpecified",
    "order": "perGrammar",
>>>>>>> 390d3d9b
    "status": "standard"
  },
  "left": {
    "syntax": "<length> | <percentage> | auto",
    "media": "visual",
    "inherited": false,
    "animationType": "lpc",
    "percentages": "referToWidthOfContainingBlock",
    "groups": [
      "CSS Positioning"
    ],
    "initial": "auto",
    "appliesto": "positionedElements",
    "computed": "lengthAbsolutePercentageAsSpecifiedOtherwiseAuto",
    "order": "uniqueOrder",
    "status": "standard"
  },
  "letter-spacing": {
    "syntax": "normal | <length>",
    "media": "visual",
    "inherited": true,
    "animationType": "length",
    "percentages": "no",
    "groups": [
      "CSS Text"
    ],
    "initial": "normal",
    "appliesto": "allElements",
    "computed": "optimumValueOfAbsoluteLengthOrNormal",
    "order": "uniqueOrder",
    "alsoAppliesTo": [
      "::first-letter",
      "::first-line"
    ],
    "status": "standard"
  },
  "line-break": {
    "syntax": "auto | loose | normal | strict",
    "media": "visual",
    "inherited": false,
    "animationType": "discrete",
    "percentages": "no",
    "groups": [
      "CSS Text"
    ],
    "initial": "auto",
    "appliesto": "allElements",
    "computed": "asSpecified",
    "order": "uniqueOrder",
    "status": "standard"
  },
  "line-height": {
    "syntax": "normal | <number> | <length> | <percentage>",
    "media": "visual",
    "inherited": true,
    "animationType": "numberOrLength",
    "percentages": "referToElementFontSize",
    "groups": [
      "CSS Fonts"
    ],
    "initial": "normal",
    "appliesto": "allElements",
    "computed": "absoluteLengthOrAsSpecified",
    "order": "uniqueOrder",
    "alsoAppliesTo": [
      "::first-letter",
      "::first-line",
      "::placeholder"
    ],
    "status": "standard"
  },
  "line-height-step": {
    "syntax": "none | <length>",
    "media": "visual",
    "inherited": true,
    "animationType": "discrete",
    "percentages": "no",
    "groups": [
      "CSS Fonts"
    ],
    "initial": "none",
    "appliesto": "blockContainerElements",
    "computed": "absoluteLength0ForNone",
    "order": "perGrammar",
    "status": "experimental"
  },
  "list-style": {
    "syntax": "<'list-style-type'> || <'list-style-position'> || <'list-style-image'>",
    "media": "visual",
    "inherited": true,
    "animationType": "discrete",
    "percentages": "no",
    "groups": [
      "CSS Lists and Counters"
    ],
    "initial": [
      "list-style-type",
      "list-style-position",
      "list-style-image"
    ],
    "appliesto": "listItems",
    "computed": [
      "list-style-image",
      "list-style-position",
      "list-style-type"
    ],
    "order": "orderOfAppearance",
    "status": "standard"
  },
  "list-style-image": {
    "syntax": "<url> | none",
    "media": "visual",
    "inherited": true,
    "animationType": "discrete",
    "percentages": "no",
    "groups": [
      "CSS Lists and Counters"
    ],
    "initial": "none",
    "appliesto": "listItems",
    "computed": "noneOrImageWithAbsoluteURI",
    "order": "uniqueOrder",
    "status": "standard"
  },
  "list-style-position": {
    "syntax": "inside | outside",
    "media": "visual",
    "inherited": true,
    "animationType": "discrete",
    "percentages": "no",
    "groups": [
      "CSS Lists and Counters"
    ],
    "initial": "outside",
    "appliesto": "listItems",
    "computed": "asSpecified",
    "order": "uniqueOrder",
    "status": "standard"
  },
  "list-style-type": {
    "syntax": "<counter-style> | <string> | none",
    "media": "visual",
    "inherited": true,
    "animationType": "discrete",
    "percentages": "no",
    "groups": [
      "CSS Lists and Counters"
    ],
    "initial": "disc",
    "appliesto": "listItems",
    "computed": "asSpecified",
    "order": "uniqueOrder",
    "status": "standard"
  },
  "margin": {
    "syntax": "[ <length> | <percentage> | auto ]{1,4}",
    "media": "visual",
    "inherited": false,
    "animationType": "length",
    "percentages": "referToWidthOfContainingBlock",
    "groups": [
      "CSS Box Model"
    ],
    "initial": [
      "margin-bottom",
      "margin-left",
      "margin-right",
      "margin-top"
    ],
    "appliesto": "allElementsExceptTableDisplayTypes",
    "computed": [
      "margin-bottom",
      "margin-left",
      "margin-right",
      "margin-top"
    ],
    "order": "uniqueOrder",
    "alsoAppliesTo": [
      "::first-letter"
    ],
    "status": "standard"
  },
  "margin-block-end": {
    "syntax": "<'margin-left'>",
    "media": "visual",
    "inherited": false,
    "animationType": "discrete",
    "percentages": "dependsOnLayoutModel",
    "groups": [
      "CSS Logical Properties"
    ],
    "initial": "0",
    "appliesto": "sameAsMargin",
    "computed": "lengthAbsolutePercentageAsSpecifiedOtherwiseAuto",
    "order": "uniqueOrder",
    "status": "standard"
  },
  "margin-block-start": {
    "syntax": "<'margin-left'>",
    "media": "visual",
    "inherited": false,
    "animationType": "discrete",
    "percentages": "dependsOnLayoutModel",
    "groups": [
      "CSS Logical Properties"
    ],
    "initial": "0",
    "appliesto": "sameAsMargin",
    "computed": "lengthAbsolutePercentageAsSpecifiedOtherwiseAuto",
    "order": "uniqueOrder",
    "status": "standard"
  },
  "margin-bottom": {
    "syntax": "<length> | <percentage> | auto",
    "media": "visual",
    "inherited": false,
    "animationType": "length",
    "percentages": "referToWidthOfContainingBlock",
    "groups": [
      "CSS Box Model"
    ],
    "initial": "0",
    "appliesto": "allElementsExceptTableDisplayTypes",
    "computed": "percentageAsSpecifiedOrAbsoluteLength",
    "order": "uniqueOrder",
    "alsoAppliesTo": [
      "::first-letter"
    ],
    "status": "standard"
  },
  "margin-inline-end": {
    "syntax": "<'margin-left'>",
    "media": "visual",
    "inherited": false,
    "animationType": "discrete",
    "percentages": "dependsOnLayoutModel",
    "groups": [
      "CSS Logical Properties"
    ],
    "initial": "0",
    "appliesto": "sameAsMargin",
    "computed": "lengthAbsolutePercentageAsSpecifiedOtherwiseAuto",
    "order": "uniqueOrder",
    "status": "standard"
  },
  "margin-inline-start": {
    "syntax": "<'margin-left'>",
    "media": "visual",
    "inherited": false,
    "animationType": "discrete",
    "percentages": "dependsOnLayoutModel",
    "groups": [
      "CSS Logical Properties"
    ],
    "initial": "0",
    "appliesto": "sameAsMargin",
    "computed": "lengthAbsolutePercentageAsSpecifiedOtherwiseAuto",
    "order": "uniqueOrder",
    "status": "standard"
  },
  "margin-left": {
    "syntax": "<length> | <percentage> | auto",
    "media": "visual",
    "inherited": false,
    "animationType": "length",
    "percentages": "referToWidthOfContainingBlock",
    "groups": [
      "CSS Box Model"
    ],
    "initial": "0",
    "appliesto": "allElementsExceptTableDisplayTypes",
    "computed": "percentageAsSpecifiedOrAbsoluteLength",
    "order": "uniqueOrder",
    "alsoAppliesTo": [
      "::first-letter"
    ],
    "status": "standard"
  },
  "margin-right": {
    "syntax": "<length> | <percentage> | auto",
    "media": "visual",
    "inherited": false,
    "animationType": "length",
    "percentages": "referToWidthOfContainingBlock",
    "groups": [
      "CSS Box Model"
    ],
    "initial": "0",
    "appliesto": "allElementsExceptTableDisplayTypes",
    "computed": "percentageAsSpecifiedOrAbsoluteLength",
    "order": "uniqueOrder",
    "alsoAppliesTo": [
      "::first-letter"
    ],
    "status": "standard"
  },
  "margin-top": {
    "syntax": "<length> | <percentage> | auto",
    "media": "visual",
    "inherited": false,
    "animationType": "length",
    "percentages": "referToWidthOfContainingBlock",
    "groups": [
      "CSS Box Model"
    ],
    "initial": "0",
    "appliesto": "allElementsExceptTableDisplayTypes",
    "computed": "percentageAsSpecifiedOrAbsoluteLength",
    "order": "uniqueOrder",
    "alsoAppliesTo": [
      "::first-letter"
    ],
    "status": "standard"
  },
  "mask": {
    "syntax": "<mask-layer>#",
    "media": "visual",
    "inherited": false,
    "animationType": [
      "mask-image",
      "mask-mode",
      "mask-repeat",
      "mask-position",
      "mask-clip",
      "mask-origin",
      "mask-size",
      "mask-composite"
    ],
    "percentages": [
      "mask-position"
    ],
    "groups": [
      "CSS Masking"
    ],
    "initial": [
      "mask-image",
      "mask-mode",
      "mask-repeat",
      "mask-position",
      "mask-clip",
      "mask-origin",
      "mask-size",
      "mask-composite"
    ],
    "appliesto": "allElementsSVGContainerElements",
    "computed": [
      "mask-image",
      "mask-mode",
      "mask-repeat",
      "mask-position",
      "mask-clip",
      "mask-origin",
      "mask-size",
      "mask-composite"
    ],
    "order": "perGrammar",
    "stacking": true,
    "status": "standard"
  },
  "mask-border": {
    "syntax": "<'mask-border-source'> || <'mask-border-slice'> [ / <'mask-border-width'>? [ / <'mask-border-outset'> ]? ]? || <'mask-border-repeat'> || <'mask-border-mode'>",
    "media": "visual",
    "inherited": false,
    "animationType": [
      "mask-border-mode",
      "mask-border-outset",
      "mask-border-repeat",
      "mask-border-slice",
      "mask-border-source",
      "mask-border-width"
    ],
    "percentages": [
      "mask-border-slice",
      "mask-border-width"
    ],
    "groups": [
      "CSS Masking"
    ],
    "initial": [
      "mask-border-mode",
      "mask-border-outset",
      "mask-border-repeat",
      "mask-border-slice",
      "mask-border-source",
      "mask-border-width"
    ],
    "appliesto": "allElementsSVGContainerElements",
    "computed": [
      "mask-border-mode",
      "mask-border-outset",
      "mask-border-repeat",
      "mask-border-slice",
      "mask-border-source",
      "mask-border-width"
    ],
    "order": "perGrammar",
    "stacking": true,
    "status": "experimental"
  },
  "mask-border-mode": {
    "syntax": "luminance | alpha",
    "media": "visual",
    "inherited": false,
    "animationType": "discrete",
    "percentages": "no",
    "groups": [
      "CSS Masking"
    ],
    "initial": "alpha",
    "appliesto": "allElementsSVGContainerElements",
    "computed": "asSpecified",
    "order": "perGrammar",
    "status": "experimental"
  },
  "mask-border-outset": {
    "syntax": "[ <length> | <number> ]{1,4}",
    "media": "visual",
    "inherited": false,
    "animationType": "discrete",
    "percentages": "no",
    "groups": [
      "CSS Masking"
    ],
    "initial": "0",
    "appliesto": "allElementsSVGContainerElements",
    "computed": "asSpecifiedRelativeToAbsoluteLengths",
    "order": "perGrammar",
    "status": "experimental"
  },
  "mask-border-repeat": {
    "syntax": "[ stretch | repeat | round | space ]{1,2}",
    "media": "visual",
    "inherited": false,
    "animationType": "discrete",
    "percentages": "no",
    "groups": [
      "CSS Masking"
    ],
    "initial": "stretch",
    "appliesto": "allElementsSVGContainerElements",
    "computed": "asSpecified",
    "order": "perGrammar",
    "status": "experimental"
  },
  "mask-border-slice": {
    "syntax": "<number-percentage>{1,4} fill?",
    "media": "visual",
    "inherited": false,
    "animationType": "discrete",
    "percentages": "referToSizeOfMaskBorderImage",
    "groups": [
      "CSS Masking"
    ],
    "initial": "0",
    "appliesto": "allElementsSVGContainerElements",
    "computed": "asSpecified",
    "order": "perGrammar",
    "status": "experimental"
  },
  "mask-border-source": {
    "syntax": "none | <image>",
    "media": "visual",
    "inherited": false,
    "animationType": "discrete",
    "percentages": "no",
    "groups": [
      "CSS Masking"
    ],
    "initial": "none",
    "appliesto": "allElementsSVGContainerElements",
    "computed": "asSpecifiedURLsAbsolute",
    "order": "perGrammar",
    "status": "experimental"
  },
  "mask-border-width": {
    "syntax": "[ <length-percentage> | <number> | auto ]{1,4}",
    "media": "visual",
    "inherited": false,
    "animationType": "discrete",
    "percentages": "relativeToMaskBorderImageArea",
    "groups": [
      "CSS Masking"
    ],
    "initial": "auto",
    "appliesto": "allElementsSVGContainerElements",
    "computed": "asSpecifiedRelativeToAbsoluteLengths",
    "order": "perGrammar",
    "status": "experimental"
  },
  "mask-clip": {
    "syntax": "[ <geometry-box> | no-clip ]#",
    "media": "visual",
    "inherited": false,
    "animationType": "discrete",
    "percentages": "no",
    "groups": [
      "CSS Masking"
    ],
    "initial": "border-box",
    "appliesto": "allElementsSVGContainerElements",
    "computed": "asSpecified",
    "order": "perGrammar",
    "status": "standard"
  },
  "mask-composite": {
    "syntax": "<compositing-operator>#",
    "media": "visual",
    "inherited": false,
    "animationType": "discrete",
    "percentages": "no",
    "groups": [
      "CSS Masking"
    ],
    "initial": "add",
    "appliesto": "allElementsSVGContainerElements",
    "computed": "asSpecified",
    "order": "perGrammar",
    "status": "standard"
  },
  "mask-image": {
    "syntax": "<mask-reference>#",
    "media": "visual",
    "inherited": false,
    "animationType": "discrete",
    "percentages": "no",
    "groups": [
      "CSS Masking"
    ],
    "initial": "none",
    "appliesto": "allElementsSVGContainerElements",
    "computed": "asSpecifiedURLsAbsolute",
    "order": "perGrammar",
    "status": "standard"
  },
  "mask-mode": {
    "syntax": "<masking-mode>#",
    "media": "visual",
    "inherited": false,
    "animationType": "discrete",
    "percentages": "no",
    "groups": [
      "CSS Masking"
    ],
    "initial": "match-source",
    "appliesto": "allElementsSVGContainerElements",
    "computed": "asSpecified",
    "order": "perGrammar",
    "status": "standard"
  },
  "mask-origin": {
    "syntax": "<geometry-box>#",
    "media": "visual",
    "inherited": false,
    "animationType": "discrete",
    "percentages": "no",
    "groups": [
      "CSS Masking"
    ],
    "initial": "border-box",
    "appliesto": "allElementsSVGContainerElements",
    "computed": "asSpecified",
    "order": "perGrammar",
    "status": "standard"
  },
  "mask-position": {
    "syntax": "<position>#",
    "media": "visual",
    "inherited": false,
    "animationType": "repeatableListOfSimpleListOfLpc",
    "percentages": "referToSizeOfMaskPaintingArea",
    "groups": [
      "CSS Masking"
    ],
    "initial": "center",
    "appliesto": "allElementsSVGContainerElements",
    "computed": "consistsOfTwoKeywordsForOriginAndOffsets",
    "order": "perGrammar",
    "status": "standard"
  },
  "mask-repeat": {
    "syntax": "<repeat-style>#",
    "media": "visual",
    "inherited": false,
    "animationType": "discrete",
    "percentages": "no",
    "groups": [
      "CSS Masking"
    ],
    "initial": "no-repeat",
    "appliesto": "allElementsSVGContainerElements",
    "computed": "consistsOfTwoDimensionKeywords",
    "order": "perGrammar",
    "status": "standard"
  },
  "mask-size": {
    "syntax": "<bg-size>#",
    "media": "visual",
    "inherited": false,
    "animationType": "repeatableListOfSimpleListOfLpc",
    "percentages": "no",
    "groups": [
      "CSS Masking"
    ],
    "initial": "auto",
    "appliesto": "allElementsSVGContainerElements",
    "computed": "asSpecifiedRelativeToAbsoluteLengths",
    "order": "perGrammar",
    "status": "standard"
  },
  "mask-type": {
    "syntax": "luminance | alpha",
    "media": "visual",
    "inherited": false,
    "animationType": "discrete",
    "percentages": "no",
    "groups": [
      "CSS Masking"
    ],
    "initial": "luminance",
    "appliesto": "maskElements",
    "computed": "asSpecified",
    "order": "perGrammar",
    "status": "standard"
  },
  "max-block-size": {
    "syntax": "<'max-width'>",
    "media": "visual",
    "inherited": false,
    "animationType": "discrete",
    "percentages": "blockSizeOfContainingBlock",
    "groups": [
      "CSS Logical Properties"
    ],
    "initial": "0",
    "appliesto": "sameAsWidthAndHeight",
    "computed": "sameAsMaxWidthAndMaxHeight",
    "order": "uniqueOrder",
    "status": "experimental"
  },
  "max-height": {
    "syntax": "<length> | <percentage> | none | max-content | min-content | fit-content | fill-available",
    "media": "visual",
    "inherited": false,
    "animationType": "lpc",
    "percentages": "regardingHeightOfGeneratedBoxContainingBlockPercentagesNone",
    "groups": [
      "CSS Box Model"
    ],
    "initial": "none",
    "appliesto": "allElementsButNonReplacedAndTableColumns",
    "computed": "percentageAsSpecifiedAbsoluteLengthOrNone",
    "order": "uniqueOrder",
    "status": "standard"
  },
  "max-inline-size": {
    "syntax": "<'max-width'>",
    "media": "visual",
    "inherited": false,
    "animationType": "discrete",
    "percentages": "inlineSizeOfContainingBlock",
    "groups": [
      "CSS Logical Properties"
    ],
    "initial": "0",
    "appliesto": "sameAsWidthAndHeight",
    "computed": "sameAsMaxWidthAndMaxHeight",
    "order": "uniqueOrder",
    "status": "experimental"
  },
  "max-width": {
    "syntax": "<length> | <percentage> | none | max-content | min-content | fit-content | fill-available",
    "media": "visual",
    "inherited": false,
    "animationType": "lpc",
    "percentages": "referToWidthOfContainingBlock",
    "groups": [
      "CSS Box Model"
    ],
    "initial": "none",
    "appliesto": "allElementsButNonReplacedAndTableRows",
    "computed": "percentageAsSpecifiedAbsoluteLengthOrNone",
    "order": "uniqueOrder",
    "status": "standard"
  },
  "min-block-size": {
    "syntax": "<'min-width'>",
    "media": "visual",
    "inherited": false,
    "animationType": "discrete",
    "percentages": "blockSizeOfContainingBlock",
    "groups": [
      "CSS Logical Properties"
    ],
    "initial": "0",
    "appliesto": "sameAsWidthAndHeight",
    "computed": "sameAsMinWidthAndMinHeight",
    "order": "uniqueOrder",
    "status": "standard"
  },
  "min-height": {
    "syntax": "<length> | <percentage> | auto | max-content | min-content | fit-content | fill-available",
    "media": "visual",
    "inherited": false,
    "animationType": "lpc",
    "percentages": "regardingHeightOfGeneratedBoxContainingBlockPercentages0",
    "groups": [
      "CSS Box Model"
    ],
    "initial": "0",
    "appliesto": "allElementsButNonReplacedAndTableColumns",
    "computed": "percentageAsSpecifiedOrAbsoluteLength",
    "order": "uniqueOrder",
    "status": "standard"
  },
  "min-inline-size": {
    "syntax": "<'min-width'>",
    "media": "visual",
    "inherited": false,
    "animationType": "discrete",
    "percentages": "inlineSizeOfContainingBlock",
    "groups": [
      "CSS Logical Properties"
    ],
    "initial": "0",
    "appliesto": "sameAsWidthAndHeight",
    "computed": "sameAsMinWidthAndMinHeight",
    "order": "uniqueOrder",
    "status": "standard"
  },
  "min-width": {
    "syntax": "<length> | <percentage> | auto | max-content | min-content | fit-content | fill-available",
    "media": "visual",
    "inherited": false,
    "animationType": "lpc",
    "percentages": "referToWidthOfContainingBlock",
    "groups": [
      "CSS Box Model"
    ],
    "initial": "0",
    "appliesto": "allElementsButNonReplacedAndTableRows",
    "computed": "percentageAsSpecifiedOrAbsoluteLength",
    "order": "uniqueOrder",
    "status": "standard"
  },
  "mix-blend-mode": {
    "syntax": "<blend-mode>",
    "media": "visual",
    "inherited": false,
    "animationType": "discrete",
    "percentages": "no",
    "groups": [
      "Compositing and Blending"
    ],
    "initial": "normal",
    "appliesto": "allElements",
    "computed": "asSpecified",
    "order": "uniqueOrder",
    "stacking": true,
    "status": "standard"
  },
  "object-fit": {
    "syntax": "fill | contain | cover | none | scale-down",
    "media": "visual",
    "inherited": false,
    "animationType": "discrete",
    "percentages": "no",
    "groups": [
      "CSS Images"
    ],
    "initial": "fill",
    "appliesto": "replacedElements",
    "computed": "asSpecified",
    "order": "uniqueOrder",
    "status": "standard"
  },
  "object-position": {
    "syntax": "<position>",
    "media": "visual",
    "inherited": true,
    "animationType": "repeatableListOfSimpleListOfLpc",
    "percentages": "referToWidthAndHeightOfElement",
    "groups": [
      "CSS Images"
    ],
    "initial": "50% 50%",
    "appliesto": "replacedElements",
    "computed": "asSpecified",
    "order": "uniqueOrder",
    "status": "standard"
  },
  "offset": {
    "syntax": "[ <'offset-position'>? [ <'offset-path'> [ <'offset-distance'> || <'offset-rotate'> ]? ]? ]! [ / <'offset-anchor'> ]?",
    "media": "visual",
    "inherited": false,
    "animationType": [
      "offset-position",
      "offset-path",
      "offset-distance",
      "offset-anchor",
      "offset-rotate"
    ],
    "percentages": [
      "offset-position",
      "offset-distance",
      "offset-anchor"
    ],
    "groups": [
      "CSS Motion"
    ],
    "initial": [
      "offset-position",
      "offset-path",
      "offset-distance",
      "offset-anchor",
      "offset-rotate"
    ],
    "appliesto": "transformableElements",
    "computed": [
      "offset-position",
      "offset-path",
      "offset-distance",
      "offset-anchor",
      "offset-rotate"
    ],
    "order": "perGrammar",
    "stacking": true,
    "status": "experimental"
  },
  "offset-anchor": {
    "syntax": "auto | <position>",
    "media": "visual",
    "inherited": false,
    "animationType": "position",
    "percentages": "relativeToWidthAndHeight",
    "groups": [
      "CSS Motion"
    ],
    "initial": "auto",
    "appliesto": "transformableElements",
    "computed": "forLengthAbsoluteValueOtherwisePercentage",
    "order": "perGrammar",
    "status": "experimental"
  },
  "offset-block-end": {
    "syntax": "<'left'>",
    "media": "visual",
    "inherited": false,
    "animationType": "discrete",
    "percentages": "logicalHeightOfContainingBlock",
    "groups": [
      "CSS Logical Properties"
    ],
    "initial": "auto",
    "appliesto": "positionedElements",
    "computed": "sameAsBoxOffsets",
    "order": "uniqueOrder",
    "status": "standard"
  },
  "offset-block-start": {
    "syntax": "<'left'>",
    "media": "visual",
    "inherited": false,
    "animationType": "discrete",
    "percentages": "logicalHeightOfContainingBlock",
    "groups": [
      "CSS Logical Properties"
    ],
    "initial": "auto",
    "appliesto": "positionedElements",
    "computed": "sameAsBoxOffsets",
    "order": "uniqueOrder",
    "status": "standard"
  },
  "offset-inline-end": {
    "syntax": "<'left'>",
    "media": "visual",
    "inherited": false,
    "animationType": "discrete",
    "percentages": "logicalWidthOfContainingBlock",
    "groups": [
      "CSS Logical Properties"
    ],
    "initial": "auto",
    "appliesto": "positionedElements",
    "computed": "sameAsBoxOffsets",
    "order": "uniqueOrder",
    "status": "standard"
  },
  "offset-inline-start": {
    "syntax": "<'left'>",
    "media": "visual",
    "inherited": false,
    "animationType": "discrete",
    "percentages": "logicalWidthOfContainingBlock",
    "groups": [
      "CSS Logical Properties"
    ],
    "initial": "auto",
    "appliesto": "positionedElements",
    "computed": "sameAsBoxOffsets",
    "order": "uniqueOrder",
    "status": "standard"
  },
  "offset-distance": {
    "syntax": "<length-percentage>",
    "media": "visual",
    "inherited": false,
    "animationType": "lpc",
    "percentages": "referToTotalPathLength",
    "groups": [
      "CSS Motion"
    ],
    "initial": "0",
    "appliesto": "transformableElements",
    "computed": "forLengthAbsoluteValueOtherwisePercentage",
    "order": "perGrammar",
    "status": "experimental"
  },
  "offset-path": {
    "syntax": "none | ray( [ <angle> && <size>? && contain? ] ) | <path()> | <url> | [ <basic-shape> || <geometry-box> ]",
    "media": "visual",
    "inherited": false,
    "animationType": "angleOrBasicShapeOrPath",
    "percentages": "no",
    "groups": [
      "CSS Motion"
    ],
    "initial": "none",
    "appliesto": "transformableElements",
    "computed": "asSpecified",
    "order": "perGrammar",
    "stacking": true,
    "status": "experimental"
  },
  "offset-position": {
    "syntax": "auto | <position>",
    "media": "visual",
    "inherited": false,
    "animationType": "position",
    "percentages": "referToSizeOfContainingBlock",
    "groups": [
      "CSS Motion"
    ],
    "initial": "auto",
    "appliesto": "transformableElements",
    "computed": "forLengthAbsoluteValueOtherwisePercentage",
    "order": "perGrammar",
    "status": "experimental"
  },
  "offset-rotate": {
    "syntax": "[ auto | reverse ] || <angle>",
    "media": "visual",
    "inherited": false,
    "animationType": "angle",
    "percentages": "no",
    "groups": [
      "CSS Motion"
    ],
    "initial": "auto",
    "appliesto": "transformableElements",
    "computed": "asSpecified",
    "order": "perGrammar",
    "status": "experimental"
  },
  "opacity": {
    "syntax": "<number>",
    "media": "visual",
    "inherited": false,
    "animationType": "number",
    "percentages": "no",
    "groups": [
      "CSS Color"
    ],
    "initial": "1.0",
    "appliesto": "allElements",
    "computed": "specifiedValueClipped0To1",
    "order": "uniqueOrder",
    "alsoAppliesTo": [
      "::placeholder"
    ],
    "status": "standard"
  },
  "order": {
    "syntax": "<integer>",
    "media": "visual",
    "inherited": false,
    "animationType": "integer",
    "percentages": "no",
    "groups": [
      "CSS Flexible Box Layout"
    ],
    "initial": "0",
    "appliesto": "flexItemsAndAbsolutelyPositionedFlexContainerChildren",
    "computed": "asSpecified",
    "order": "uniqueOrder",
    "status": "standard"
  },
  "orphans": {
    "syntax": "<integer>",
    "media": "visual",
    "inherited": true,
    "animationType": "discrete",
    "percentages": "no",
    "groups": [
      "CSS Columns",
      "CSS Fragmentation"
    ],
    "initial": "2",
    "appliesto": "blockContainerElements",
    "computed": "asSpecified",
    "order": "perGrammar",
    "status": "standard"
  },
  "outline": {
    "syntax": "[ <'outline-color'> || <'outline-style'> || <'outline-width'> ]",
    "media": "visual, interactive",
    "inherited": false,
    "animationType": [
      "outline-color",
      "outline-width",
      "outline-style"
    ],
    "percentages": "no",
    "groups": [
      "CSS Basic User Interface"
    ],
    "initial": [
      "outline-color",
      "outline-style",
      "outline-width"
    ],
    "appliesto": "allElements",
    "computed": [
      "outline-color",
      "outline-width",
      "outline-style"
    ],
    "order": "orderOfAppearance",
    "status": "standard"
  },
  "outline-color": {
    "syntax": "<color> | invert",
    "media": "visual, interactive",
    "inherited": false,
    "animationType": "color",
    "percentages": "no",
    "groups": [
      "CSS Basic User Interface"
    ],
    "initial": "invertOrCurrentColor",
    "appliesto": "allElements",
    "computed": "invertForTranslucentColorRGBAOtherwiseRGB",
    "order": "uniqueOrder",
    "status": "standard"
  },
  "outline-offset": {
    "syntax": "<length>",
    "media": "visual, interactive",
    "inherited": false,
    "animationType": "length",
    "percentages": "no",
    "groups": [
      "CSS Basic User Interface"
    ],
    "initial": "0",
    "appliesto": "allElements",
    "computed": "asSpecifiedRelativeToAbsoluteLengths",
    "order": "uniqueOrder",
    "status": "standard"
  },
  "outline-style": {
    "syntax": "auto | <br-style>",
    "media": "visual, interactive",
    "inherited": false,
    "animationType": "discrete",
    "percentages": "no",
    "groups": [
      "CSS Basic User Interface"
    ],
    "initial": "none",
    "appliesto": "allElements",
    "computed": "asSpecified",
    "order": "uniqueOrder",
    "status": "standard"
  },
  "outline-width": {
    "syntax": "<br-width>",
    "media": "visual, interactive",
    "inherited": false,
    "animationType": "length",
    "percentages": "no",
    "groups": [
      "CSS Basic User Interface"
    ],
    "initial": "medium",
    "appliesto": "allElements",
    "computed": "absoluteLength0ForNone",
    "order": "uniqueOrder",
    "status": "standard"
  },
  "overflow": {
    "syntax": "visible | hidden | scroll | auto",
    "media": "visual",
    "inherited": false,
    "animationType": "discrete",
    "percentages": "no",
    "groups": [
      "CSS Box Model"
    ],
    "initial": "visible",
    "appliesto": "nonReplacedBlockAndInlineBlockElements",
    "computed": "asSpecified",
    "order": "uniqueOrder",
    "status": "standard"
  },
  "overflow-clip-box": {
    "syntax": "padding-box | content-box",
    "media": "visual",
    "inherited": false,
    "animationType": "discrete",
    "percentages": "no",
    "groups": [
      "Mozilla Extensions"
    ],
    "initial": "padding-box",
    "appliesto": "allElements",
    "computed": "asSpecified",
    "order": "uniqueOrder",
    "status": "nonstandard"
  },
  "overflow-wrap": {
    "syntax": "normal | break-word",
    "media": "visual",
    "inherited": true,
    "animationType": "discrete",
    "percentages": "no",
    "groups": [
      "CSS Text"
    ],
    "initial": "normal",
    "appliesto": "allElements",
    "computed": "asSpecified",
    "order": "uniqueOrder",
    "status": "standard"
  },
  "overflow-x": {
    "syntax": "visible | hidden | scroll | auto",
    "media": "visual",
    "inherited": false,
    "animationType": "discrete",
    "percentages": "no",
    "groups": [
      "CSS Box Model"
    ],
    "initial": "visible",
    "appliesto": "nonReplacedBlockAndInlineBlockElements",
    "computed": "asSpecified",
    "order": "uniqueOrder",
    "status": "standard"
  },
  "overflow-y": {
    "syntax": "visible | hidden | scroll | auto",
    "media": "visual",
    "inherited": false,
    "animationType": "discrete",
    "percentages": "no",
    "groups": [
      "CSS Box Model"
    ],
    "initial": "visible",
    "appliesto": "nonReplacedBlockAndInlineBlockElements",
    "computed": "asSpecified",
    "order": "uniqueOrder",
    "status": "standard"
  },
  "overscroll-behavior": {
    "syntax": "[ contain | none | auto ]{1,2}",
    "media": "visual",
    "inherited": false,
    "animationType": "discrete",
    "percentages": "no",
    "groups": [
      "CSS Box Model"
    ],
    "initial": "auto",
    "appliesto": "nonReplacedBlockAndInlineBlockElements",
    "computed": "asSpecified",
    "order": "uniqueOrder",
    "status": "nonstandard"
  },
  "overscroll-behavior-x": {
    "syntax": "contain | none | auto",
    "media": "visual",
    "inherited": false,
    "animationType": "discrete",
    "percentages": "no",
    "groups": [
      "CSS Box Model"
    ],
    "initial": "auto",
    "appliesto": "nonReplacedBlockAndInlineBlockElements",
    "computed": "asSpecified",
    "order": "uniqueOrder",
    "status": "nonstandard"
  },
  "overscroll-behavior-y": {
    "syntax": "contain | none | auto",
    "media": "visual",
    "inherited": false,
    "animationType": "discrete",
    "percentages": "no",
    "groups": [
      "CSS Box Model"
    ],
    "initial": "auto",
    "appliesto": "nonReplacedBlockAndInlineBlockElements",
    "computed": "asSpecified",
    "order": "uniqueOrder",
    "status": "nonstandard"
  },
  "padding": {
    "syntax": "[ <length> | <percentage> ]{1,4}",
    "media": "visual",
    "inherited": false,
    "animationType": "length",
    "percentages": "referToWidthOfContainingBlock",
    "groups": [
      "CSS Box Model"
    ],
    "initial": [
      "padding-bottom",
      "padding-left",
      "padding-right",
      "padding-top"
    ],
    "appliesto": "allElementsExceptInternalTableDisplayTypes",
    "computed": [
      "padding-bottom",
      "padding-left",
      "padding-right",
      "padding-top"
    ],
    "order": "uniqueOrder",
    "alsoAppliesTo": [
      "::first-letter"
    ],
    "status": "standard"
  },
  "padding-block-end": {
    "syntax": "<'padding-left'>",
    "media": "visual",
    "inherited": false,
    "animationType": "discrete",
    "percentages": "logicalWidthOfContainingBlock",
    "groups": [
      "CSS Logical Properties"
    ],
    "initial": "0",
    "appliesto": "allElements",
    "computed": "asLength",
    "order": "uniqueOrder",
    "status": "standard"
  },
  "padding-block-start": {
    "syntax": "<'padding-left'>",
    "media": "visual",
    "inherited": false,
    "animationType": "discrete",
    "percentages": "logicalWidthOfContainingBlock",
    "groups": [
      "CSS Logical Properties"
    ],
    "initial": "0",
    "appliesto": "allElements",
    "computed": "asLength",
    "order": "uniqueOrder",
    "status": "standard"
  },
  "padding-bottom": {
    "syntax": "<length> | <percentage>",
    "media": "visual",
    "inherited": false,
    "animationType": "length",
    "percentages": "referToWidthOfContainingBlock",
    "groups": [
      "CSS Box Model"
    ],
    "initial": "0",
    "appliesto": "allElementsExceptInternalTableDisplayTypes",
    "computed": "percentageAsSpecifiedOrAbsoluteLength",
    "order": "uniqueOrder",
    "alsoAppliesTo": [
      "::first-letter"
    ],
    "status": "standard"
  },
  "padding-inline-end": {
    "syntax": "<'padding-left'>",
    "media": "visual",
    "inherited": false,
    "animationType": "discrete",
    "percentages": "logicalWidthOfContainingBlock",
    "groups": [
      "CSS Logical Properties"
    ],
    "initial": "0",
    "appliesto": "allElements",
    "computed": "asLength",
    "order": "uniqueOrder",
    "status": "standard"
  },
  "padding-inline-start": {
    "syntax": "<'padding-left'>",
    "media": "visual",
    "inherited": false,
    "animationType": "discrete",
    "percentages": "logicalWidthOfContainingBlock",
    "groups": [
      "CSS Logical Properties"
    ],
    "initial": "0",
    "appliesto": "allElements",
    "computed": "asLength",
    "order": "uniqueOrder",
    "status": "standard"
  },
  "padding-left": {
    "syntax": "<length> | <percentage>",
    "media": "visual",
    "inherited": false,
    "animationType": "length",
    "percentages": "referToWidthOfContainingBlock",
    "groups": [
      "CSS Box Model"
    ],
    "initial": "0",
    "appliesto": "allElementsExceptInternalTableDisplayTypes",
    "computed": "percentageAsSpecifiedOrAbsoluteLength",
    "order": "uniqueOrder",
    "alsoAppliesTo": [
      "::first-letter"
    ],
    "status": "standard"
  },
  "padding-right": {
    "syntax": "<length> | <percentage>",
    "media": "visual",
    "inherited": false,
    "animationType": "length",
    "percentages": "referToWidthOfContainingBlock",
    "groups": [
      "CSS Box Model"
    ],
    "initial": "0",
    "appliesto": "allElementsExceptInternalTableDisplayTypes",
    "computed": "percentageAsSpecifiedOrAbsoluteLength",
    "order": "uniqueOrder",
    "alsoAppliesTo": [
      "::first-letter"
    ],
    "status": "standard"
  },
  "padding-top": {
    "syntax": "<length> | <percentage>",
    "media": "visual",
    "inherited": false,
    "animationType": "length",
    "percentages": "referToWidthOfContainingBlock",
    "groups": [
      "CSS Box Model"
    ],
    "initial": "0",
    "appliesto": "allElementsExceptInternalTableDisplayTypes",
    "computed": "percentageAsSpecifiedOrAbsoluteLength",
    "order": "uniqueOrder",
    "alsoAppliesTo": [
      "::first-letter"
    ],
    "status": "standard"
  },
  "page-break-after": {
    "syntax": "auto | always | avoid | left | right",
    "media": "visual, paged",
    "inherited": false,
    "animationType": "discrete",
    "percentages": "no",
    "groups": [
      "CSS Pages"
    ],
    "initial": "auto",
    "appliesto": "blockElementsInNormalFlow",
    "computed": "asSpecified",
    "order": "uniqueOrder",
    "status": "standard"
  },
  "page-break-before": {
    "syntax": "auto | always | avoid | left | right",
    "media": "visual, paged",
    "inherited": false,
    "animationType": "discrete",
    "percentages": "no",
    "groups": [
      "CSS Pages"
    ],
    "initial": "auto",
    "appliesto": "blockElementsInNormalFlow",
    "computed": "asSpecified",
    "order": "uniqueOrder",
    "status": "standard"
  },
  "page-break-inside": {
    "syntax": "auto | avoid",
    "media": "visual, paged",
    "inherited": false,
    "animationType": "discrete",
    "percentages": "no",
    "groups": [
      "CSS Pages"
    ],
    "initial": "auto",
    "appliesto": "blockElementsInNormalFlow",
    "computed": "asSpecified",
    "order": "uniqueOrder",
    "status": "standard"
  },
  "paint-order": {
    "syntax": "normal | [ fill || stroke || markers ]",
    "media": "visual",
    "inherited": true,
    "animationType": "discrete",
    "percentages": "no",
    "groups": [
      "CSS Text"
    ],
    "initial": "normal",
    "appliesto": "textElements",
    "computed": "asSpecified",
    "order": "uniqueOrder",
    "status": "experimental"
  },
  "perspective": {
    "syntax": "none | <length>",
    "media": "visual",
    "inherited": false,
    "animationType": "length",
    "percentages": "no",
    "groups": [
      "CSS Transforms"
    ],
    "initial": "none",
    "appliesto": "transformableElements",
    "computed": "absoluteLengthOrNone",
    "order": "uniqueOrder",
    "stacking": true,
    "status": "standard"
  },
  "perspective-origin": {
    "syntax": "<position>",
    "media": "visual",
    "inherited": false,
    "animationType": "simpleListOfLpc",
    "percentages": "referToSizeOfBoundingBox",
    "groups": [
      "CSS Transforms"
    ],
    "initial": "50% 50%",
    "appliesto": "transformableElements",
    "computed": "forLengthAbsoluteValueOtherwisePercentage",
    "order": "oneOrTwoValuesLengthAbsoluteKeywordsPercentages",
    "status": "standard"
  },
  "place-content": {
    "syntax": "<'align-content'> <'justify-content'>?",
    "media": "visual",
    "inherited": false,
    "animationType": "discrete",
    "percentages": "no",
    "groups": [
      "CSS Flexible Box Layout"
    ],
    "initial": "normal",
    "appliesto": "multilineFlexContainers",
    "computed": "asSpecified",
    "order": "uniqueOrder",
    "status": "standard"
  },
  "pointer-events": {
    "syntax": "auto | none | visiblePainted | visibleFill | visibleStroke | visible | painted | fill | stroke | all | inherit",
    "media": "visual",
    "inherited": true,
    "animationType": "discrete",
    "percentages": "no",
    "groups": [
      "Pointer Events"
    ],
    "initial": "auto",
    "appliesto": "allElements",
    "computed": "asSpecified",
    "order": "uniqueOrder",
    "status": "standard"
  },
  "position": {
    "syntax": "static | relative | absolute | sticky | fixed",
    "media": "visual",
    "inherited": false,
    "animationType": "discrete",
    "percentages": "no",
    "groups": [
      "CSS Positioning"
    ],
    "initial": "static",
    "appliesto": "allElements",
    "computed": "asSpecified",
    "order": "uniqueOrder",
    "stacking": true,
    "status": "standard"
  },
  "quotes": {
    "syntax": "none | [ <string> <string> ]+",
    "media": "visual",
    "inherited": true,
    "animationType": "discrete",
    "percentages": "no",
    "groups": [
      "CSS Generated Content"
    ],
    "initial": "dependsOnUserAgent",
    "appliesto": "allElements",
    "computed": "asSpecified",
    "order": "uniqueOrder",
    "status": "standard"
  },
  "resize": {
    "syntax": "none | both | horizontal | vertical",
    "media": "visual",
    "inherited": false,
    "animationType": "discrete",
    "percentages": "no",
    "groups": [
      "CSS Basic User Interface"
    ],
    "initial": "none",
    "appliesto": "elementsWithOverflowNotVisibleAndReplacedElements",
    "computed": "asSpecified",
    "order": "uniqueOrder",
    "status": "standard"
  },
  "right": {
    "syntax": "<length> | <percentage> | auto",
    "media": "visual",
    "inherited": false,
    "animationType": "lpc",
    "percentages": "referToWidthOfContainingBlock",
    "groups": [
      "CSS Positioning"
    ],
    "initial": "auto",
    "appliesto": "positionedElements",
    "computed": "lengthAbsolutePercentageAsSpecifiedOtherwiseAuto",
    "order": "uniqueOrder",
    "status": "standard"
  },
  "rotate": {
    "syntax": "none | [ x | y | z | <number>{3} ]? && <angle>",
    "media": "visual",
    "inherited": false,
    "animationType": "transform",
    "percentages": "no",
    "groups": [
      "CSS Transforms"
    ],
    "initial": "none",
    "appliesto": "transformableElements",
    "computed": "asSpecified",
    "order": "perGrammar",
    "stacking": true,
    "status": "standard"
  },
  "ruby-align": {
    "syntax": "start | center | space-between | space-around",
    "media": "visual",
    "inherited": true,
    "animationType": "discrete",
    "percentages": "no",
    "groups": [
      "CSS Ruby"
    ],
    "initial": "space-around",
    "appliesto": "rubyBasesAnnotationsBaseAnnotationContainers",
    "computed": "asSpecified",
    "order": "uniqueOrder",
    "status": "standard"
  },
  "ruby-merge": {
    "syntax": "separate | collapse | auto",
    "media": "visual",
    "inherited": true,
    "animationType": "discrete",
    "percentages": "no",
    "groups": [
      "CSS Ruby"
    ],
    "initial": "separate",
    "appliesto": "rubyAnnotationsContainers",
    "computed": "asSpecified",
    "order": "uniqueOrder",
    "status": "standard"
  },
  "ruby-position": {
    "syntax": "over | under | inter-character",
    "media": "visual",
    "inherited": true,
    "animationType": "discrete",
    "percentages": "no",
    "groups": [
      "CSS Ruby"
    ],
    "initial": "over",
    "appliesto": "rubyAnnotationsContainers",
    "computed": "asSpecified",
    "order": "uniqueOrder",
    "status": "standard"
  },
  "scale": {
    "syntax": "none | <number>{1,3}",
    "media": "visual",
    "inherited": false,
    "animationType": "transform",
    "percentages": "no",
    "groups": [
      "CSS Transforms"
    ],
    "initial": "none",
    "appliesto": "transformableElements",
    "computed": "asSpecified",
    "order": "perGrammar",
    "stacking": true,
    "status": "standard"
  },
  "scroll-behavior": {
    "syntax": "auto | smooth",
    "media": "visual",
    "inherited": false,
    "animationType": "discrete",
    "percentages": "no",
    "groups": [
      "CSSOM View"
    ],
    "initial": "auto",
    "appliesto": "scrollingBoxes",
    "computed": "asSpecified",
    "order": "uniqueOrder",
    "status": "standard"
  },
  "scroll-snap-coordinate": {
    "syntax": "none | <position>#",
    "media": "interactive",
    "inherited": false,
    "animationType": "position",
    "percentages": "referToBorderBox",
    "groups": [
      "CSS Scroll Snap"
    ],
    "initial": "none",
    "appliesto": "allElements",
    "computed": "asSpecifiedRelativeToAbsoluteLengths",
    "order": "uniqueOrder",
    "status": "standard"
  },
  "scroll-snap-destination": {
    "syntax": "<position>",
    "media": "interactive",
    "inherited": false,
    "animationType": "position",
    "percentages": "relativeToScrollContainerPaddingBoxAxis",
    "groups": [
      "CSS Scroll Snap"
    ],
    "initial": "0px 0px",
    "appliesto": "scrollContainers",
    "computed": "asSpecifiedRelativeToAbsoluteLengths",
    "order": "uniqueOrder",
    "status": "standard"
  },
  "scroll-snap-points-x": {
    "syntax": "none | repeat( <length-percentage> )",
    "media": "interactive",
    "inherited": false,
    "animationType": "discrete",
    "percentages": "relativeToScrollContainerPaddingBoxAxis",
    "groups": [
      "CSS Scroll Snap"
    ],
    "initial": "none",
    "appliesto": "scrollContainers",
    "computed": "asSpecifiedRelativeToAbsoluteLengths",
    "order": "uniqueOrder",
    "status": "obsolete"
  },
  "scroll-snap-points-y": {
    "syntax": "none | repeat( <length-percentage> )",
    "media": "interactive",
    "inherited": false,
    "animationType": "discrete",
    "percentages": "relativeToScrollContainerPaddingBoxAxis",
    "groups": [
      "CSS Scroll Snap"
    ],
    "initial": "none",
    "appliesto": "scrollContainers",
    "computed": "asSpecifiedRelativeToAbsoluteLengths",
    "order": "uniqueOrder",
    "status": "obsolete"
  },
  "scroll-snap-type": {
    "syntax": "none | mandatory | proximity",
    "media": "interactive",
    "inherited": false,
    "animationType": "discrete",
    "percentages": "no",
    "groups": [
      "CSS Scroll Snap"
    ],
    "initial": "none",
    "appliesto": "scrollContainers",
    "computed": "asSpecified",
    "order": "uniqueOrder",
    "status": "standard"
  },
  "scroll-snap-type-x": {
    "syntax": "none | mandatory | proximity",
    "media": "interactive",
    "inherited": false,
    "animationType": "discrete",
    "percentages": "no",
    "groups": [
      "CSS Scroll Snap"
    ],
    "initial": "none",
    "appliesto": "scrollContainers",
    "computed": "asSpecified",
    "order": "uniqueOrder",
    "status": "nonstandard"
  },
  "scroll-snap-type-y": {
    "syntax": "none | mandatory | proximity",
    "media": "interactive",
    "inherited": false,
    "animationType": "discrete",
    "percentages": "no",
    "groups": [
      "CSS Scroll Snap"
    ],
    "initial": "none",
    "appliesto": "scrollContainers",
    "computed": "asSpecified",
    "order": "uniqueOrder",
    "status": "nonstandard"
  },
  "shape-image-threshold": {
    "syntax": "<number>",
    "media": "visual",
    "inherited": false,
    "animationType": "number",
    "percentages": "no",
    "groups": [
      "CSS Shapes"
    ],
    "initial": "0.0",
    "appliesto": "floats",
    "computed": "specifiedValueNumberClipped0To1",
    "order": "uniqueOrder",
    "status": "standard"
  },
  "shape-margin": {
    "syntax": "<length-percentage>",
    "media": "visual",
    "inherited": false,
    "animationType": "lpc",
    "percentages": "referToWidthOfContainingBlock",
    "groups": [
      "CSS Shapes"
    ],
    "initial": "0",
    "appliesto": "floats",
    "computed": "asSpecifiedRelativeToAbsoluteLengths",
    "order": "uniqueOrder",
    "status": "standard"
  },
  "shape-outside": {
    "syntax": "none | <shape-box> || <basic-shape> | <image>",
    "media": "visual",
    "inherited": false,
    "animationType": "basicShapeOtherwiseNo",
    "percentages": "no",
    "groups": [
      "CSS Shapes"
    ],
    "initial": "none",
    "appliesto": "floats",
    "computed": "asDefinedForBasicShapeWithAbsoluteURIOtherwiseAsSpecified",
    "order": "uniqueOrder",
    "status": "standard"
  },
  "tab-size": {
    "syntax": "<integer> | <length>",
    "media": "visual",
    "inherited": true,
    "animationType": "length",
    "percentages": "no",
    "groups": [
      "CSS Text"
    ],
    "initial": "8",
    "appliesto": "blockContainers",
    "computed": "specifiedIntegerOrAbsoluteLength",
    "order": "uniqueOrder",
    "status": "standard"
  },
  "table-layout": {
    "syntax": "auto | fixed",
    "media": "visual",
    "inherited": false,
    "animationType": "discrete",
    "percentages": "no",
    "groups": [
      "CSS Table"
    ],
    "initial": "auto",
    "appliesto": "tableElements",
    "computed": "asSpecified",
    "order": "uniqueOrder",
    "status": "standard"
  },
  "text-align": {
    "syntax": "start | end | left | right | center | justify | match-parent",
    "media": "visual",
    "inherited": true,
    "animationType": "discrete",
    "percentages": "no",
    "groups": [
      "CSS Text"
    ],
    "initial": "startOrNamelessValueIfLTRRightIfRTL",
    "appliesto": "blockContainers",
    "computed": "asSpecifiedExceptMatchParent",
    "order": "orderOfAppearance",
    "alsoAppliesTo": [
      "::placeholder"
    ],
    "status": "standard"
  },
  "text-align-last": {
    "syntax": "auto | start | end | left | right | center | justify",
    "media": "visual",
    "inherited": true,
    "animationType": "discrete",
    "percentages": "no",
    "groups": [
      "CSS Text"
    ],
    "initial": "auto",
    "appliesto": "blockContainers",
    "computed": "asSpecified",
    "order": "uniqueOrder",
    "status": "standard"
  },
  "text-combine-upright": {
    "syntax": "none | all | [ digits <integer>? ]",
    "media": "visual",
    "inherited": true,
    "animationType": "discrete",
    "percentages": "no",
    "groups": [
      "CSS Writing Modes"
    ],
    "initial": "none",
    "appliesto": "nonReplacedInlineElements",
    "computed": "keywordPlusIntegerIfDigits",
    "order": "uniqueOrder",
    "status": "standard"
  },
  "text-decoration": {
    "syntax": "<'text-decoration-line'> || <'text-decoration-style'> || <'text-decoration-color'>",
    "media": "visual",
    "inherited": false,
    "animationType": [
      "text-decoration-color",
      "text-decoration-style",
      "text-decoration-line"
    ],
    "percentages": "no",
    "groups": [
      "CSS Text Decoration"
    ],
    "initial": [
      "text-decoration-color",
      "text-decoration-style",
      "text-decoration-line"
    ],
    "appliesto": "allElements",
    "computed": [
      "text-decoration-line",
      "text-decoration-style",
      "text-decoration-color"
    ],
    "order": "orderOfAppearance",
    "alsoAppliesTo": [
      "::first-letter",
      "::first-line",
      "::placeholder"
    ],
    "status": "standard"
  },
  "text-decoration-color": {
    "syntax": "<color>",
    "media": "visual",
    "inherited": false,
    "animationType": "color",
    "percentages": "no",
    "groups": [
      "CSS Text Decoration"
    ],
    "initial": "currentcolor",
    "appliesto": "allElements",
    "computed": "computedColor",
    "order": "uniqueOrder",
    "alsoAppliesTo": [
      "::first-letter",
      "::first-line",
      "::placeholder"
    ],
    "status": "standard"
  },
  "text-decoration-line": {
    "syntax": "none | [ underline || overline || line-through || blink ]",
    "media": "visual",
    "inherited": false,
    "animationType": "discrete",
    "percentages": "no",
    "groups": [
      "CSS Text Decoration"
    ],
    "initial": "none",
    "appliesto": "allElements",
    "computed": "asSpecified",
    "order": "orderOfAppearance",
    "alsoAppliesTo": [
      "::first-letter",
      "::first-line",
      "::placeholder"
    ],
    "status": "standard"
  },
  "text-decoration-skip": {
    "syntax": "none | [ objects || [ spaces | [ leading-spaces || trailing-spaces ] ] || edges || box-decoration ]",
    "media": "visual",
    "inherited": true,
    "animationType": "discrete",
    "percentages": "no",
    "groups": [
      "CSS Text Decoration"
    ],
    "initial": "objects",
    "appliesto": "allElements",
    "computed": "asSpecified",
    "order": "orderOfAppearance",
    "status": "experimental"
  },
  "text-decoration-skip-ink": {
    "syntax": "auto | none",
    "media": "visual",
    "inherited": true,
    "animationType": "discrete",
    "percentages": "no",
    "groups": [
      "CSS Text Decoration"
    ],
    "initial": "auto",
    "appliesto": "allElements",
    "computed": "asSpecified",
    "order": "orderOfAppearance",
    "status": "experimental"
  },
  "text-decoration-style": {
    "syntax": "solid | double | dotted | dashed | wavy",
    "media": "visual",
    "inherited": false,
    "animationType": "discrete",
    "percentages": "no",
    "groups": [
      "CSS Text Decoration"
    ],
    "initial": "solid",
    "appliesto": "allElements",
    "computed": "asSpecified",
    "order": "uniqueOrder",
    "alsoAppliesTo": [
      "::first-letter",
      "::first-line",
      "::placeholder"
    ],
    "status": "standard"
  },
  "text-emphasis": {
    "syntax": "<'text-emphasis-style'> || <'text-emphasis-color'>",
    "media": "visual",
    "inherited": false,
    "animationType": [
      "text-emphasis-color",
      "text-emphasis-style"
    ],
    "percentages": "no",
    "groups": [
      "CSS Text Decoration"
    ],
    "initial": [
      "text-emphasis-style",
      "text-emphasis-color"
    ],
    "appliesto": "allElements",
    "computed": [
      "text-emphasis-style",
      "text-emphasis-color"
    ],
    "order": "orderOfAppearance",
    "status": "standard"
  },
  "text-emphasis-color": {
    "syntax": "<color>",
    "media": "visual",
    "inherited": false,
    "animationType": "color",
    "percentages": "no",
    "groups": [
      "CSS Text Decoration"
    ],
    "initial": "currentcolor",
    "appliesto": "allElements",
    "computed": "computedColor",
    "order": "uniqueOrder",
    "status": "standard"
  },
  "text-emphasis-position": {
    "syntax": "[ over | under ] && [ right | left ]",
    "media": "visual",
    "inherited": false,
    "animationType": "discrete",
    "percentages": "no",
    "groups": [
      "CSS Text Decoration"
    ],
    "initial": "over right",
    "appliesto": "allElements",
    "computed": "asSpecified",
    "order": "uniqueOrder",
    "status": "standard"
  },
  "text-emphasis-style": {
    "syntax": "none | [ [ filled | open ] || [ dot | circle | double-circle | triangle | sesame ] ] | <string>",
    "media": "visual",
    "inherited": false,
    "animationType": "discrete",
    "percentages": "no",
    "groups": [
      "CSS Text Decoration"
    ],
    "initial": "none",
    "appliesto": "allElements",
    "computed": "asSpecified",
    "order": "uniqueOrder",
    "status": "standard"
  },
  "text-indent": {
    "syntax": "<length-percentage> && hanging? && each-line?",
    "media": "visual",
    "inherited": true,
    "animationType": "lpc",
    "percentages": "referToWidthOfContainingBlock",
    "groups": [
      "CSS Text"
    ],
    "initial": "0",
    "appliesto": "blockContainers",
    "computed": "percentageOrAbsoluteLengthPlusKeywords",
    "order": "lengthOrPercentageBeforeKeywords",
    "status": "standard"
  },
  "text-justify": {
    "syntax": "auto | inter-character | inter-word | none",
    "media": "visual",
    "inherited": true,
    "animationType": "discrete",
    "percentages": "no",
    "groups": [
      "CSS Text"
    ],
    "initial": "auto",
    "appliesto": "inlineLevelAndTableCellElements",
    "computed": "asSpecified",
    "order": "uniqueOrder",
    "status": "standard"
  },
  "text-orientation": {
    "syntax": "mixed | upright | sideways",
    "media": "visual",
    "inherited": true,
    "animationType": "discrete",
    "percentages": "no",
    "groups": [
      "CSS Writing Modes"
    ],
    "initial": "mixed",
    "appliesto": "allElementsExceptTableRowGroupsRowsColumnGroupsAndColumns",
    "computed": "asSpecified",
    "order": "uniqueOrder",
    "status": "standard"
  },
  "text-overflow": {
    "syntax": "[ clip | ellipsis | <string> ]{1,2}",
    "media": "visual",
    "inherited": false,
    "animationType": "discrete",
    "percentages": "no",
    "groups": [
      "CSS Basic User Interface"
    ],
    "initial": "clip",
    "appliesto": "blockContainerElements",
    "computed": "asSpecified",
    "order": "uniqueOrder",
    "alsoAppliesTo": [
      "::placeholder"
    ],
    "status": "standard"
  },
  "text-rendering": {
    "syntax": "auto | optimizeSpeed | optimizeLegibility | geometricPrecision",
    "media": "visual",
    "inherited": true,
    "animationType": "discrete",
    "percentages": "no",
    "groups": [
      "CSS Miscellaneous"
    ],
    "initial": "auto",
    "appliesto": "textElements",
    "computed": "asSpecified",
    "order": "uniqueOrder",
    "status": "standard"
  },
  "text-shadow": {
    "syntax": "none | <shadow-t>#",
    "media": "visual",
    "inherited": true,
    "animationType": "shadowList",
    "percentages": "no",
    "groups": [
      "CSS Text Decoration"
    ],
    "initial": "none",
    "appliesto": "allElements",
    "computed": "colorPlusThreeAbsoluteLengths",
    "order": "uniqueOrder",
    "alsoAppliesTo": [
      "::first-letter",
      "::first-line",
      "::placeholder"
    ],
    "status": "standard"
  },
  "text-size-adjust": {
    "syntax": "none | auto | <percentage>",
    "media": "visual",
    "inherited": true,
    "animationType": "discrete",
    "percentages": "referToSizeOfFont",
    "groups": [
      "CSS Text"
    ],
    "initial": "autoForSmartphoneBrowsersSupportingInflation",
    "appliesto": "allElements",
    "computed": "asSpecified",
    "order": "uniqueOrder",
    "status": "experimental"
  },
  "text-transform": {
    "syntax": "none | capitalize | uppercase | lowercase | full-width",
    "media": "visual",
    "inherited": true,
    "animationType": "discrete",
    "percentages": "no",
    "groups": [
      "CSS Text"
    ],
    "initial": "none",
    "appliesto": "allElements",
    "computed": "asSpecified",
    "order": "uniqueOrder",
    "alsoAppliesTo": [
      "::first-letter",
      "::first-line",
      "::placeholder"
    ],
    "status": "standard"
  },
  "text-underline-position": {
    "syntax": "auto | [ under || [ left | right ] ]",
    "media": "visual",
    "inherited": true,
    "animationType": "discrete",
    "percentages": "no",
    "groups": [
      "CSS Text Decoration"
    ],
    "initial": "auto",
    "appliesto": "allElements",
    "computed": "asSpecified",
    "order": "orderOfAppearance",
    "status": "standard"
  },
  "top": {
    "syntax": "<length> | <percentage> | auto",
    "media": "visual",
    "inherited": false,
    "animationType": "lpc",
    "percentages": "referToContainingBlockHeight",
    "groups": [
      "CSS Positioning"
    ],
    "initial": "auto",
    "appliesto": "positionedElements",
    "computed": "lengthAbsolutePercentageAsSpecifiedOtherwiseAuto",
    "order": "uniqueOrder",
    "status": "standard"
  },
  "touch-action": {
    "syntax": "auto | none | [ [ pan-x | pan-left | pan-right ] || [ pan-y | pan-up | pan-down ] || pinch-zoom ] | manipulation",
    "media": "visual",
    "inherited": false,
    "animationType": "discrete",
    "percentages": "no",
    "groups": [
      "Pointer Events"
    ],
    "initial": "auto",
    "appliesto": "allElementsExceptNonReplacedInlineElementsTableRowsColumnsRowColumnGroups",
    "computed": "asSpecified",
    "order": "uniqueOrder",
    "status": "standard"
  },
  "transform": {
    "syntax": "none | <transform-list>",
    "media": "visual",
    "inherited": false,
    "animationType": "transform",
    "percentages": "referToSizeOfBoundingBox",
    "groups": [
      "CSS Transforms"
    ],
    "initial": "none",
    "appliesto": "transformableElements",
    "computed": "asSpecifiedRelativeToAbsoluteLengths",
    "order": "uniqueOrder",
    "stacking": true,
    "status": "standard"
  },
  "transform-box": {
    "syntax": "border-box | fill-box | view-box",
    "media": "visual",
    "inherited": false,
    "animationType": "discrete",
    "percentages": "no",
    "groups": [
      "CSS Transforms"
    ],
    "initial": "border-box ",
    "appliesto": "transformableElements",
    "computed": "asSpecified",
    "order": "uniqueOrder",
    "status": "standard"
  },
  "transform-origin": {
    "syntax": "[ <length-percentage> | left | center | right | top | bottom ] | [ [ <length-percentage> | left | center | right ] && [ <length-percentage> | top | center | bottom ] ] <length>?",
    "media": "visual",
    "inherited": false,
    "animationType": "simpleListOfLpc",
    "percentages": "referToSizeOfBoundingBox",
    "groups": [
      "CSS Transforms"
    ],
    "initial": "50% 50% 0",
    "appliesto": "transformableElements",
    "computed": "forLengthAbsoluteValueOtherwisePercentage",
    "order": "oneOrTwoValuesLengthAbsoluteKeywordsPercentages",
    "status": "standard"
  },
  "transform-style": {
    "syntax": "flat | preserve-3d",
    "media": "visual",
    "inherited": false,
    "animationType": "discrete",
    "percentages": "no",
    "groups": [
      "CSS Transforms"
    ],
    "initial": "flat",
    "appliesto": "transformableElements",
    "computed": "asSpecified",
    "order": "uniqueOrder",
    "stacking": true,
    "status": "standard"
  },
  "transition": {
    "syntax": "<single-transition>#",
    "media": "interactive",
    "inherited": false,
    "animationType": "discrete",
    "percentages": "no",
    "groups": [
      "CSS Transitions"
    ],
    "initial": [
      "transition-delay",
      "transition-duration",
      "transition-property",
      "transition-timing-function"
    ],
    "appliesto": "allElementsAndPseudos",
    "computed": [
      "transition-delay",
      "transition-duration",
      "transition-property",
      "transition-timing-function"
    ],
    "order": "orderOfAppearance",
    "status": "standard"
  },
  "transition-delay": {
    "syntax": "<time>#",
    "media": "interactive",
    "inherited": false,
    "animationType": "discrete",
    "percentages": "no",
    "groups": [
      "CSS Transitions"
    ],
    "initial": "0s",
    "appliesto": "allElementsAndPseudos",
    "computed": "asSpecified",
    "order": "uniqueOrder",
    "status": "standard"
  },
  "transition-duration": {
    "syntax": "<time>#",
    "media": "interactive",
    "inherited": false,
    "animationType": "discrete",
    "percentages": "no",
    "groups": [
      "CSS Transitions"
    ],
    "initial": "0s",
    "appliesto": "allElementsAndPseudos",
    "computed": "asSpecified",
    "order": "uniqueOrder",
    "status": "standard"
  },
  "transition-property": {
    "syntax": "none | <single-transition-property>#",
    "media": "visual",
    "inherited": false,
    "animationType": "discrete",
    "percentages": "no",
    "groups": [
      "CSS Transitions"
    ],
    "initial": "all",
    "appliesto": "allElementsAndPseudos",
    "computed": "asSpecified",
    "order": "uniqueOrder",
    "status": "standard"
  },
  "transition-timing-function": {
    "syntax": "<single-transition-timing-function>#",
    "media": "interactive",
    "inherited": false,
    "animationType": "discrete",
    "percentages": "no",
    "groups": [
      "CSS Transitions"
    ],
    "initial": "ease",
    "appliesto": "allElementsAndPseudos",
    "computed": "asSpecified",
    "order": "uniqueOrder",
    "status": "standard"
  },
  "translate": {
    "syntax": "none | <length-percentage> [ <length-percentage> <length>? ]?",
    "media": "visual",
    "inherited": false,
    "animationType": "transform",
    "percentages": "referToSizeOfBoundingBox",
    "groups": [
      "CSS Transforms"
    ],
    "initial": "none",
    "appliesto": "transformableElements",
    "computed": "asSpecifiedRelativeToAbsoluteLengths",
    "order": "perGrammar",
    "stacking": true,
    "status": "standard"
  },
  "unicode-bidi": {
    "syntax": "normal | embed | isolate | bidi-override | isolate-override | plaintext",
    "media": "visual",
    "inherited": false,
    "animationType": "discrete",
    "percentages": "no",
    "groups": [
      "CSS Writing Modes"
    ],
    "initial": "normal",
    "appliesto": "allElementsSomeValuesNoEffectOnNonInlineElements",
    "computed": "asSpecified",
    "order": "uniqueOrder",
    "status": "standard"
  },
  "user-select": {
    "syntax": "auto | text | none | contain | all",
    "media": "visual",
    "inherited": false,
    "animationType": "discrete",
    "percentages": "no",
    "groups": [
      "CSS Basic User Interface"
    ],
    "initial": "auto",
    "appliesto": "allElements",
    "computed": "asSpecified",
    "order": "uniqueOrder",
    "status": "nonstandard"
  },
  "vertical-align": {
    "syntax": "baseline | sub | super | text-top | text-bottom | middle | top | bottom | <percentage> | <length>",
    "media": "visual",
    "inherited": false,
    "animationType": "length",
    "percentages": "referToLineHeight",
    "groups": [
      "CSS Table"
    ],
    "initial": "baseline",
    "appliesto": "inlineLevelAndTableCellElements",
    "computed": "absoluteLengthOrKeyword",
    "order": "uniqueOrder",
    "alsoAppliesTo": [
      "::first-letter",
      "::first-line",
      "::placeholder"
    ],
    "status": "standard"
  },
  "visibility": {
    "syntax": "visible | hidden | collapse",
    "media": "visual",
    "inherited": true,
    "animationType": "visibility",
    "percentages": "no",
    "groups": [
      "CSS Box Model"
    ],
    "initial": "visible",
    "appliesto": "allElements",
    "computed": "asSpecified",
    "order": "uniqueOrder",
    "status": "standard"
  },
  "white-space": {
    "syntax": "normal | pre | nowrap | pre-wrap | pre-line",
    "media": "visual",
    "inherited": true,
    "animationType": "discrete",
    "percentages": "no",
    "groups": [
      "CSS Text"
    ],
    "initial": "normal",
    "appliesto": "allElements",
    "computed": "asSpecified",
    "order": "uniqueOrder",
    "status": "standard"
  },
  "widows": {
    "syntax": "<integer>",
    "media": "visual",
    "inherited": true,
    "animationType": "discrete",
    "percentages": "no",
    "groups": [
      "CSS Columns",
      "CSS Fragmentation"
    ],
    "initial": "2",
    "appliesto": "blockContainerElements",
    "computed": "asSpecified",
    "order": "perGrammar",
    "status": "standard"
  },
  "width": {
    "syntax": "[ <length> | <percentage> ] && [ border-box | content-box ]? | available | min-content | max-content | fit-content | auto",
    "media": "visual",
    "inherited": false,
    "animationType": "lpc",
    "percentages": "referToWidthOfContainingBlock",
    "groups": [
      "CSS Box Model"
    ],
    "initial": "auto",
    "appliesto": "allElementsButNonReplacedAndTableRows",
    "computed": "percentageAutoOrAbsoluteLength",
    "order": "lengthOrPercentageBeforeKeywordIfBothPresent",
    "status": "standard"
  },
  "will-change": {
    "syntax": "auto | <animateable-feature>#",
    "media": "all",
    "inherited": false,
    "animationType": "discrete",
    "percentages": "no",
    "groups": [
      "CSS Will Change"
    ],
    "initial": "auto",
    "appliesto": "allElements",
    "computed": "asSpecified",
    "order": "uniqueOrder",
    "status": "standard"
  },
  "word-break": {
    "syntax": "normal | break-all | keep-all | break-word",
    "media": "visual",
    "inherited": true,
    "animationType": "discrete",
    "percentages": "no",
    "groups": [
      "CSS Text"
    ],
    "initial": "normal",
    "appliesto": "allElements",
    "computed": "asSpecified",
    "order": "uniqueOrder",
    "status": "standard"
  },
  "word-spacing": {
    "syntax": "normal | <length-percentage>",
    "media": "visual",
    "inherited": true,
    "animationType": "length",
    "percentages": "referToWidthOfAffectedGlyph",
    "groups": [
      "CSS Text"
    ],
    "initial": "normal",
    "appliesto": "allElements",
    "computed": "optimumMinAndMaxValueOfAbsoluteLengthPercentageOrNormal",
    "order": "uniqueOrder",
    "alsoAppliesTo": [
      "::first-letter",
      "::first-line",
      "::placeholder"
    ],
    "status": "standard"
  },
  "word-wrap": {
    "syntax": "normal | break-word",
    "media": "visual",
    "inherited": true,
    "animationType": "discrete",
    "percentages": "no",
    "groups": [
      "CSS Text"
    ],
    "initial": "normal",
    "appliesto": "allElements",
    "computed": "asSpecified",
    "order": "uniqueOrder",
    "status": "standard"
  },
  "writing-mode": {
    "syntax": "horizontal-tb | vertical-rl | vertical-lr | sideways-rl | sideways-lr",
    "media": "visual",
    "inherited": true,
    "animationType": "discrete",
    "percentages": "no",
    "groups": [
      "CSS Writing Modes"
    ],
    "initial": "horizontal-tb",
    "appliesto": "allElementsExceptTableRowColumnGroupsTableRowsColumns",
    "computed": "asSpecified",
    "order": "uniqueOrder",
    "status": "standard"
  },
  "z-index": {
    "syntax": "auto | <integer>",
    "media": "visual",
    "inherited": false,
    "animationType": "integer",
    "percentages": "no",
    "groups": [
      "CSS Positioning"
    ],
    "initial": "auto",
    "appliesto": "positionedElements",
    "computed": "asSpecified",
    "order": "uniqueOrder",
    "stacking": true,
    "status": "standard"
  },
  "zoom": {
    "syntax": "normal | reset | <number> | <percentage>",
    "media": "visual",
    "inherited": false,
    "animationType": "integer",
    "percentages": "no",
    "groups": [
      "Microsoft Extensions"
    ],
    "initial": "normal",
    "appliesto": "allElements",
    "computed": "asSpecified",
    "order": "uniqueOrder",
    "status": "nonstandard"
  }
}<|MERGE_RESOLUTION|>--- conflicted
+++ resolved
@@ -4740,13 +4740,23 @@
     "order": "uniqueOrder",
     "status": "standard"
   },
-<<<<<<< HEAD
+  "justify-items": {
+    "syntax": "normal | stretch | <baseline-position> | <overflow-position>? [ <self-position> | left | right ] | legacy | legacy && [ left | right | center ]",
+    "media": "visual",
+    "inherited": false,
+    "animationType": "discrete",
+    "percentages": "no",
+    "groups": [
+      "CSS Box Alignment"
+    ],
+    "initial": "legacy",
+    "appliesto": "allElements",
+    "computed": "asSpecified",
+    "order": "perGrammar",
+    "status": "standard"
+  },
   "justify-self": {
     "syntax": "auto | normal | stretch | <baseline-position> | <overflow-position>? [ <self-position> | left | right ]",
-=======
-  "justify-items": {
-    "syntax": "normal | stretch | <baseline-position> | <overflow-position>? [ <self-position> | left | right ] | legacy | legacy && [ left | right | center ]",
->>>>>>> 390d3d9b
     "media": "visual",
     "inherited": false,
     "animationType": "discrete",
@@ -4754,17 +4764,10 @@
     "groups": [
       "CSS Box Alignment"
     ],
-<<<<<<< HEAD
     "initial": "auto",
     "appliesto": "blockLevelBoxesAndAbsolutelyPositionedBoxesAndGridItems",
     "computed": "asSpecified",
     "order": "uniqueOrder",
-=======
-    "initial": "legacy",
-    "appliesto": "allElements",
-    "computed": "asSpecified",
-    "order": "perGrammar",
->>>>>>> 390d3d9b
     "status": "standard"
   },
   "left": {
