--- conflicted
+++ resolved
@@ -261,11 +261,7 @@
         "mdn_url": "https://developer.mozilla.org/docs/Web/CSS/@font-face/src"
       },
       "unicode-range": {
-<<<<<<< HEAD
         "syntax": "<urange>#",
-=======
-        "syntax": "<unicode-range-token>#",
->>>>>>> ec560a1e
         "media": "all",
         "initial": "U+0-10FFFF",
         "percentages": "no",
