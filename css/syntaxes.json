--- conflicted
+++ resolved
@@ -260,19 +260,11 @@
   "cubic-bezier-timing-function": {
     "syntax": "ease | ease-in | ease-out | ease-in-out | cubic-bezier(<number [0,1]>, <number>, <number [0,1]>, <number>)"
   },
-<<<<<<< HEAD
-  "declaration": {
-    "syntax": "<ident-token> : <declaration-value>? [ '!' important ]?"
-  },
-  "declaration-list": {
-    "syntax": "[ <declaration>? ';' ]* <declaration>?"
-=======
   "custom-color-space": {
     "syntax": "<dashed-ident>"
   },
   "custom-params": {
     "syntax": "<dashed-ident> [ <number> | <percentage> | none ]+"
->>>>>>> ec560a1e
   },
   "dasharray": {
     "syntax": "[ [ <length-percentage> | <number> ]+ ]#"
