{
  "absoluteLength": {
    "de": "absolute {{cssxref(\"length\")}}",
    "en-US": "absolute {{cssxref(\"length\")}}",
    "fr": "une longueur (type {{cssxref(\"length\")}}) absolue",
    "ja": "絶対的な{{cssxref(\"length\", \"長さ\")}}",
    "ru": "абсолютная {{cssxref(\"length\")}}"
  },
  "absoluteLength0ForNone": {
    "de": "eine absolute Länge; falls das Schlüsselwort <code>none</code> angegeben wurde, ist der berechnete Wert <code>0</code>",
    "en-US": "an absolute length; if the keyword <code>none</code> is specified, the computed value is <code>0</code>",
    "fr": "une longueur absolue ; si le mot-clé <code>none</code> est spécifié, la valeur calculée sera <code>0</code>",
    "ja": "絶対的な長さ、キーワード <code>none</code> が指定されると計算値は <code>0</code> になる",
    "ru": "абсолютная длина; если указано ключевое слово <code>none</code>, вычисленное значение - <code>0</code>"
  },
  "absoluteLength0IfColumnRuleStyleNoneOrHidden": {
    "de": "die absolute Länge; <code>0</code> falls {{cssxref(\"column-rule-style\")}} <code>none</code> oder <code>hidden</code> ist",
    "en-US": "the absolute length; <code>0</code> if the {{cssxref(\"column-rule-style\")}} is <code>none</code> or <code>hidden</code>",
    "fr": "une longueur absolue ou <code>0</code> si {{cssxref(\"column-rule-style\")}} vaut <code>none</code> ou <code>hidden</code>",
    "ja": "絶対的な長さ、列の罫線のスタイルが <code>none</code> か <code>hidden</code> なら <code>0</code>",
    "ru": "абсолютная длина; <code>0</code>, если {{cssxref(\"column-rule-style\")}} - <code>none</code> или <code>hidden</code>"
  },
  "absoluteLengthOr0IfBorderBottomStyleNoneOrHidden": {
    "de": "die absolute Länge; <code>0</code> falls {{cssxref(\"border-bottom-style\")}} <code>none</code> oder <code>hidden</code> ist",
    "en-US": "the absolute length or <code>0</code> if {{cssxref(\"border-bottom-style\")}} is <code>none</code> or <code>hidden</code>",
    "fr": "la longueur absolue ou <code>0</code> si {{cssxref(\"border-bottom-style\")}} vaut <code>none</code> ou <code>hidden</code>",
    "ja": "絶対的な長さ、または {{cssxref(\"border-bottom-style\")}} が <code>none</code> または <code>hidden</code> の場合は <code>0</code>",
    "ru": "абсолютная длина или <code>0</code>, если {{cssxref(\"border-bottom-style\")}} - <code>none</code> или <code>hidden</code>"
  },
  "absoluteLengthOr0IfBorderLeftStyleNoneOrHidden": {
    "de": "die absolute Länge; <code>0</code> falls {{cssxref(\"border-left-style\")}} <code>none</code> oder <code>hidden</code> ist",
    "en-US": "the absolute length or <code>0</code> if {{cssxref(\"border-left-style\")}} is <code>none</code> or <code>hidden</code>",
    "fr": "la longueur absolue ou <code>0</code> si {{cssxref(\"border-left-style\")}} vaut <code>none</code> ou <code>hidden</code>",
    "ja": "絶対的な長さ、または {{cssxref(\"border-left-style\")}} が <code>none</code> または <code>hidden</code> の場合は <code>0</code>",
    "ru": "абсолютная длина или <code>0</code>, если {{cssxref(\"border-left-style\")}} - <code>none</code> или <code>hidden</code>"
  },
  "absoluteLengthOr0IfBorderRightStyleNoneOrHidden": {
    "de": "die absolute Länge; <code>0</code> falls {{cssxref(\"border-right-style\")}} <code>none</code> oder <code>hidden</code> ist",
    "en-US": "the absolute length or <code>0</code> if {{cssxref(\"border-right-style\")}} is <code>none</code> or <code>hidden</code>",
    "fr": "la longueur absolue ou <code>0</code> si {{cssxref(\"border-right-style\")}} vaut <code>none</code> ou <code>hidden</code>",
    "ja": "絶対的な長さ、または {{cssxref(\"border-right-style\")}} が <code>none</code> または <code>hidden</code> の場合は <code>0</code>",
    "ru": "абсолютная длина или <code>0</code>, если {{cssxref(\"border-right-style\")}} - <code>none</code> или <code>hidden</code>"
  },
  "absoluteLengthOr0IfBorderTopStyleNoneOrHidden": {
    "de": "die absolute Länge; <code>0</code> falls {{cssxref(\"border-top-style\")}} <code>none</code> oder <code>hidden</code> ist",
    "en-US": "the absolute length or <code>0</code> if {{cssxref(\"border-top-style\")}} is <code>none</code> or <code>hidden</code>",
    "fr": "la longueur absolue ou <code>0</code> si {{cssxref(\"border-top-style\")}} vaut <code>none</code> ou <code>hidden</code>",
    "ja": "絶対的な長さ、または {{cssxref(\"border-top-style\")}} が <code>none</code> または <code>hidden</code> の場合は <code>0</code>",
    "ru": "абсолютная длина или <code>0</code>, если {{cssxref(\"border-top-style\")}} - <code>none</code> или <code>hidden</code>"
  },
  "absoluteLengthOrAsSpecified": {
    "de": "für Prozent- und Längenwerte die absolute Länge, ansonsten wie angegeben",
    "en-US": "for percentage and length values, the absolute length, otherwise as specified",
    "fr": "pour les valeurs en pourcentages ou en longueur, la longueur absolue, sinon, comme spécifié",
    "ja": "パーセンテージか length を指定すると絶対的な値、それ以外は指定通り",
    "ru": "для процентов и значений длин, абсолютной длины, если другое не указано"
  },
  "absoluteLengthOrKeyword": {
    "de": "für Prozentwerte und Längenwerte die absolute Länge, ansonsten das Schlüsselwort wie angegeben",
    "en-US": "for percentage and length values, the absolute length, otherwise the keyword as specified",
    "fr": "pour les valeurs exprimées en pourcentages ou en longueur, la longueur absolue, sinon, le mot-clé comme spécifié",
    "ja": "パーセンテージか長さを指定すると絶対的な値、それ以外は指定されたキーワード",
    "ru": "для процентов и значений длин, абсолютных длин или ключевых слов, если указаны"
  },
  "absoluteLengthOrNone": {
    "de": "die absolute Länge oder <code>none</code>",
    "en-US": "the absolute length or <code>none</code>",
    "fr": "la longueur absolue ou le mot-clé <code>none</code>",
    "ja": "絶対的な長さまたは <code>none</code>",
    "ru": "абсолютная длина или <code>none</code>"
  },
  "absoluteLengthOrNormal": {
    "de": "die absolute Länge oder das Schlüsselwort <code>normal</code>",
    "en-US": "the absolute length or the keyword <code>normal</code>",
    "fr": "la longueur absolue ou le mot-clé <code>normal</code>",
    "ja": "絶対的な長さまたはキーワード <code>normal</code>",
    "ru": "абсолютная длина или ключевое слово <code>normal</code>"
  },
  "absoluteLengthOrPercentage": {
    "de": "für {{cssxref(\"length\")}} der absolute Wert, ansonsten ein Prozentwert",
    "en-US": "for {{cssxref(\"length\")}} the absolute value, otherwise a percentage",
    "fr": "pour {{cssxref(\"length\")}}, la valeur absolue, sinon un pourcentage",
    "ja": "{{cssxref(\"length\")}} の場合は絶対的な値、それ以外はパーセント値",
    "ru": "для {{cssxref(\"length\")}} абсолютного значения, иначе процент"
  },
  "absoluteLengthsSpecifiedColorAsSpecified": {
    "de": "Längen absolut gemacht; angegebene Farben berechnet; ansonsten wie angegeben",
    "en-US": "any length made absolute; any specified color computed; otherwise as specified",
    "fr": "toute longueur sous forme absolue; toute couleur sous forme calculée; sinon comme spécifié",
    "ja": "指定値（length は全て絶対値となり、color については計算値となる）",
    "ru": "любая абсолютная длина; работает любой указанный цвет; если другое не указано"
  },
  "absoluteLengthZeroIfBorderStyleNoneOrHidden": {
    "de": "absolute Länge; <code>0</code>, falls der Rahmenstil <code>none</code> oder <code>hidden</code> ist",
    "en-US": "absolute length; <code>0</code> if the border style is <code>none</code> or <code>hidden</code>",
    "fr": "une longueur absolue ; <code>0</code> si le style de la bordure vaut <code>none</code> ou <code>hidden</code>",
    "ru": "абсолютная длина; <code>0</code>, если стиль рамки <code>none</code> или <code>hidden</code>"
  },
  "absoluteLengthZeroOrLarger": {
    "de": "the absolute length, zero oder larger",
    "en-US": "the absolute length, zero or larger",
    "fr": "la valeur absolue valant zéro ou plus",
    "ja": "ゼロ以上の絶対的な長さ",
    "ru": "абсолютная длина, ноль или больше"
  },
  "absolutelyPositionedElements": {
    "de": "absolut positionierte Elemente",
    "en-US": "absolutely positioned elements",
    "fr": "éléments positionnés de manière absolue",
    "ja": "絶対位置指定された要素",
    "ru": "абсолютно позиционированные элементы"
  },
  "absoluteURIOrNone": {
    "de": "absolute URI oder <code>none</code>",
    "en-US": "absolute URI or <code>none</code>",
    "fr": "une URI absolue ou <code>none</code>",
    "ru": "абсолютный URI или <code>none</code>"
  },
  "all": {
    "de": "alle",
    "en-US": "all",
    "fr": "tous",
    "ja": "すべて",
    "ru": "всё"
  },
  "allElements": {
    "de": "alle Elemente",
    "en-US": "all elements",
    "fr": "tous les éléments",
    "ja": "すべての要素",
    "pl": "wszystkich elementów",
    "ru": "все элементы"
  },
  "allElementsAcceptingWidthOrHeight": {
    "de": "alle Elemente, die Breite oder Höhe akzeptieren",
    "en-US": "all elements that accept width or height",
    "fr": "tous les éléments acceptant une largeur ou une hauteur",
    "ja": "width および height を受け付ける全ての要素",
    "ru": "все элементы, которые могут иметь ширину и высоту"
  },
  "allElementsAndPseudos": {
    "de": "alle Elemente, {{cssxref(\"::before\")}} und {{cssxref(\"::after\")}} <a href=\"/de/docs/Web/CSS/Pseudo-elements\">Pseudoelemente</a>",
    "en-US": "all elements, {{cssxref(\"::before\")}} and {{cssxref(\"::after\")}} <a href=\"/en-US/docs/Web/CSS/Pseudo-elements\">pseudo-elements</a>",
    "es": "todos los elementos y los <a href=\"/es/docs/Web/CSS/Pseudoelementos\">pseudoelementos</a> {{cssxref(\"::before\")}} y {{cssxref(\"::after\")}}",
    "fr": "tous les éléments, ainsi que les <a href=\"/fr/docs/Web/CSS/Pseudo-elements\">pseudo-elements</a> {{cssxref(\"::before\")}} et {{cssxref(\"::after\")}}",
    "ja": "すべての要素、{{cssxref(\"::before\")}} / {{cssxref(\"::after\")}} <a href=\"/ja/docs/Web/CSS/Pseudo-elements\">疑似要素</a>",
    "ru": "все элементы, {{cssxref(\"::before\")}} и {{cssxref(\"::after\")}} <a href=\"/ru/docs/Web/CSS/Pseudo-elements\">псевдоэлементы</a>"
  },
  "allElementsButNonReplacedAndTableColumns": {
    "de": "alle Elemente außer nicht ersetzte Inlineelemente, Tabellenspalten und Spaltengruppen",
    "en-US": "all elements but non-replaced inline elements, table columns, and column groups",
    "es": "elementos de bloque o remplazados",
    "fr": "tous les éléments sauf les éléments en ligne non remplacés, les colonnes de tableaux et les groupes de colonnes",
    "ja": "非置換インライン要素、テーブルの列、列グループを除くすべての要素",
    "ru": "все элементы, кроме незаменяемых строчных элементов, табличных колонок и групп колонок"
  },
  "allElementsButNonReplacedAndTableRows": {
    "de": "alle Elemente außer nicht ersetzte Inlineelemente, Tabellenzeilen und Zeilengruppen",
    "en-US": "all elements but non-replaced inline elements, table rows, and row groups",
    "fr": "tous les éléments sauf les éléments en ligne non remplacés, les lignes de tableaux et les groupes de lignes",
    "ru": "все элементы, кроме незаменяемых строчных элементов, табличных строк и групп строк"
  },
  "allElementsCreatingNativeWindows": {
    "de": "alle Elemente, die native Fenster erstellen, z. B. &lt;window&gt;, &lt;panel&gt;",
    "en-US": "all elements that create native windows, e.g. &lt;window&gt;, &lt;panel&gt;",
    "fr": "tous les éléments qui créent des fenêtres natives, par exemple &lt;window&gt;, &lt;panel&gt;",
    "ru": "все элементы, создающие нативные окна, например, &lt;window&gt;, &lt;panel&gt;"
  },
  "allElementsExceptGeneratedContentOrPseudoElements": {
    "de": "alle Elemente außer generierte Inhalte oder Pseudoelemente",
    "en-US": "all elements except generated content or pseudo-elements",
    "fr": "tous les éléments sauf le contenu généré ou les pseudo-éléments",
    "ja": "生成コンテンツ及び疑似要素を除くすべての要素",
    "ru": "все элементы, кроме сгенерированного контента и псевдоэлементов"
  },
  "allElementsExceptInlineBoxesAndInternalRubyOrTableBoxes": {
    "de": "all elements except inline boxes and internal ruby or table boxes",
    "en-US": "all elements except inline boxes and internal ruby or table boxes",
    "fr": "all elements except inline boxes and internal ruby or table boxes",
    "ja": "all elements except inline boxes and internal ruby or table boxes",
    "ru": "all elements except inline boxes and internal ruby or table boxes"
  },
  "allElementsExceptInternalTableDisplayTypes": {
    "de": "alle Elemente außer <code>table-row-group</code>, <code>table-header-group</code>, <code>table-footer-group</code>, <code>table-row</code>, <code>table-column-group</code> und <code>table-column</code>",
    "en-US": "all elements, except <code>table-row-group</code>, <code>table-header-group</code>, <code>table-footer-group</code>, <code>table-row</code>, <code>table-column-group</code> and <code>table-column</code>",
    "fr": "tous les éléments exceptés <code>table-row-group</code>, <code>table-header-group</code>, <code>table-footer-group</code>, <code>table-row</code>, <code>table-column-group</code> et <code>table-column</code>",
    "ru": "все элементы, кроме <code>table-row-group</code>, <code>table-header-group</code>, <code>table-footer-group</code>, <code>table-row</code>, <code>table-column-group</code> и <code>table-column</code>"
  },
  "allElementsExceptNonReplacedInlineElementsTableRowsColumnsRowColumnGroups": {
    "de": "alle Elemente außer: nicht ersetzte Inlineelemente, Tabellenzeilen, Zeilengruppen, Tabellenspalten und Spaltengruppen",
    "en-US": "all elements except: non-replaced inline elements, table rows, row groups, table columns, and column groups",
    "fr": "tous les éléments sauf : les éléments en ligne non remplacés, les lignes, les groupes de lignes, les colonnes et les groupes de colonnes pour les tableaux",
    "ja": "非置換インライン要素、表の行、行グループ、表の列、列グループを除くすべての要素",
    "ru": "все элементы, кроме: незаменяемых строчных элементов, строк и колонок таблиц"
  },
  "allElementsExceptTableDisplayTypes": {
    "de": "alle Elemente außer Elemente mit Tabellen-{{cssxref(\"display\")}}-Typen, die nicht <code>table-caption</code>, <code>table</code> und <code>inline-table</code> entsprechen",
    "en-US": "all elements, except elements with table {{cssxref(\"display\")}} types other than <code>table-caption</code>, <code>table</code> and <code>inline-table</code>",
    "fr": "tous les éléments exceptés ceux dont les types {{cssxref(\"display\")}} pour les tableaux ne sont pas <code>table-caption</code>, <code>table</code> et <code>inline-table</code>",
    "ja": "<code>table-caption</code>, <code>table</code>, <code>inline-table</code> 以外の表の {{cssxref(\"display\")}} 種別を除くすべての要素。",
    "ru": "все элементы, кроме элементов с табличным типом {{cssxref(\"display\")}}, отличным от <code>table-caption</code>, <code>table</code> и <code>inline-table</code>"
  },
  "allElementsExceptTableElementsWhenCollapse": {
    "de": "Alle Elemente, außer interne Tabellenelemente, falls {{cssxref(\"border-collapse\")}} <code>collapse</code> ist",
    "en-US": "all elements, except internal table elements when {{cssxref(\"border-collapse\")}} is <code>collapse</code>",
    "fr": "tous les éléments sauf les éléments de table internes lorsque {{cssxref(\"border-collapse\")}} vaut <code>collapse</code>",
    "ja": "すべての要素。ただし {{cssxref(\"border-collapse\")}} が <code>collapse</code> のときはテーブル要素内部にあるものを除く",
    "ru": "все элементы, кроме внутренних табличных элементов, когда {{cssxref(\"border-collapse\")}}:<code>collapse</code>"
  },
  "allElementsExceptTableRowColumnGroupsTableRowsColumns": {
    "de": "alle Elemente außer Tabellenzeilengruppen, Tabellenspaltengruppen, Tabellenzeilen und Tabellenspalten",
    "en-US": "all elements except table row groups, table column groups, table rows, and table columns",
    "fr": "tous les éléments exceptés les groupes de lignes, les groupes de colonnes des tableaux et les colonnes de tableaux",
    "ja": "表の行グループ、表の列グループ、表の行、表の列を除くすべての要素",
    "ru": "все элементы, кроме групп табличных строк, групп табличных столбцов, табличных строк и табличных колонок"
  },
  "allElementsExceptTableRowGroupsRowsColumnGroupsAndColumns": {
    "de": "alle Elemente außer Tabellenzeilengruppen, Zeilen, Spaltengruppen und Spalten",
    "en-US": "all elements, except table row groups, rows, column groups, and columns",
    "fr": "tous les éléments exceptés les groupes de lignes, les lignes, les groupes de colonnes et les colonnes de tableaux",
    "ja": "表の行グループ、列グループ、行、列を除くすべての要素",
    "ru": "все элементы, кроме групп табличных строк, столбцов, групп столбцов и столбцов"
  },
  "allElementsNoEffectIfDisplayNone": {
    "de": "alle Elemente, hat jedoch keinen Effekt, falls der Wert von {{cssxref(\"display\")}} <code>none</code> ist",
    "en-US": "all elements, but has no effect if the value of {{cssxref(\"display\")}} is <code>none</code>.",
    "fr": "tous les éléments mais n'a aucun effet si la valeur de <code>display</code> est <code>none</code>.",
    "ja": "すべての要素。ただし {{cssxref(\"display\")}} が <code>none</code> なら効果を持ちません。",
    "ru": "все элементы, но не будет эффекта, если <code>display: none</code>"
  },
  "allElementsSomeValuesNoEffectOnNonInlineElements": {
    "de": "Alle Elemente, einige Werte haben keine Wirkung bei non-inline Elementen",
    "en-US": "all elements, though some values have no effect on non-inline elements",
    "fr": "tous les éléments bien que certaines valeurs n'aient pas d'effet sur les éléments qui ne sont pas en ligne",
    "ja": "すべての要素。ただし一部の値はインラインでない要素には効果がありません",
    "ru": "все элементы, хотя некоторые значения не работают на не строчных элементах"
  },
  "allElementsSVGContainerElements": {
    "de": "alle Elemente; In SVG gilt betrifft dies Containerelemente mit Ausnahme des {{SVGElement(\"defs\")}} Elements und allen Grafikelementen",
    "en-US": "all elements; In SVG, it applies to container elements excluding the {{SVGElement(\"defs\")}} element and all graphics elements",
    "fr": "tous les éléments ; en SVG, cela s'applique aux éléments conteneurs à l'exception des éléments {{SVGElement(\"defs\")}} et des éléments graphiques",
    "ja": "すべての要素。 SVG では、 {{SVGElement(\"defs\")}} 要素及びすべてのグラフィック要素を除いたコンテナー要素に適用されます。",
    "ru": "все элементы; в SVG, это применяется к контейнерам, исключая элемент {{SVGElement(\"defs\")}} и все графические элементы"
  },
  "allElementsSVGContainerGraphicsAndGraphicsReferencingElements": {
    "de": "Alle Elemente. In SVG wird er auf Containerelemente, Grafikelemente und Grafiken referenzierende Elemente angewandt.",
    "en-US": "All elements. In SVG, it applies to container elements, graphics elements, and graphics referencing elements.",
    "fr": "Tous les éléments. En SVG, cela s'applique aux éléments de conteneurs, aux éléments graphiques et aux éléments faisant référence à des éléments graphiques.",
    "ja": "すべての要素。 SVG では、コンテナー要素、グラフィック要素、グラフィック参照要素に適用されます。",
    "ru": "Все элементы. В SVG это применяется к контейнерам, графическим элементам и элементам графической отсылки."
  },
  "allElementsThatCanReferenceImages": {
    "en-US": "Any element that can have an image applied to it, for example as a {{cssxref(\"background-image\")}}, {{cssxref(\"border-image\")}}, or {{cssxref(\"list-style-image\")}}.",
    "ja": "{{cssxref(\"background-image\")}}, {{cssxref(\"border-image\")}}, {{cssxref(\"list-style-image\")}} などで適用される画像を持つすべての要素。"
  },
  "allElementsUAsNotRequiredWhenCollapse": {
    "de": "alle Elemente; aber User Agents sind nicht gezwungen dies auf <code>table</code> und <code>inline-table</code> Elemente anzuwenden, falls {{cssxref(\"border-collapse\")}} <code>collapse</code> ist. Das Verhalten bei internen Tabellenelementen ist momentan undefiniert.",
    "en-US": "all elements; but User Agents are not required to apply to <code>table</code> and <code>inline-table</code> elements when {{cssxref(\"border-collapse\")}} is <code>collapse</code>. The behavior on internal table elements is undefined for the moment.",
    "fr": "tous les éléments, mais les agents utilisateurs ne sont pas tenus de l'appliquer aux éléments de type <code>table</code> ou <code>inline-table</code> lorsque {{cssxref(\"border-collapse\")}} vaut <code>collapse</code>. Le comportement sur les éléments de type table interne est pour l'instant indéfini.",
    "ru": "все элементы, но браузеры не применяют к элементам <code>table</code> и <code>inline-table</code>, когда {{cssxref(\"border-collapse\")}}:<code>collapse</code>. Поведение на внутритабличных элементах не определено."
  },
  "allHTMLElements": {
    "de": "alle HTML-Elemente",
    "en-US": "all HTML elements",
    "fr": "tous les éléments HTML",
    "ru": "все HTML элементы"
  },
  "andInEnumeration": {
    "de": " und ",
    "en-US": " and ",
    "fr": " et ",
    "ru": " и "
  },
  "angleBasicShapeOrPath": {
    "de": "{{cssxref(\"<angle>\"}}, {{cssxref(\"<basic-shape>\"}} oder {{cssxref(\"<path()>\"}}",
    "en-US": "{{cssxref(\"<angle>\"}}, {{cssxref(\"<basic-shape>\"}} or {{cssxref(\"<path()>\"}}",
    "fr": "{{cssxref(\"<angle>\"}}, {{cssxref(\"<basic-shape>\"}} ou {{cssxref(\"<path()>\"}}"
  },
  "angleOrBasicShapeOrPath": {
    "de": "als &lt;angle&gt;, &lt;basic-shape&gt; oder &lt;path()&gt;",
    "en-US": "as &lt;angle&gt;, &lt;basic-shape&gt; or &lt;path()&gt;",
    "fr": "comme &lt;angle&gt;, &lt;basic-shape&gt; ou &lt;path()&gt;",
    "ru": "как &lt;angle&gt;, &lt;basic-shape&gt; или &lt;path()&gt;"
  },
  "angleRoundedToNextQuarter": {
    "de": "ein {{xref_cssangle}}, auf den nächsten Viertel von <code>0deg</code> gerundet (üblicherweise  <code>1turn)</code>",
    "en-US": "an {{xref_cssangle}}, rounded to the next quarter turn from <code>0deg</code> and normalized, that is moduloing the value by <code>1turn</code>",
    "fr": "un {{xref_cssangle}}, arrondi au quart de tour supérieur (à partir de <code>0deg</code>) puis normalisé (modulo) pour obtenir l'angle relatif à un tour",
    "ru": "{{xref_cssangle}}, с округлением до следующей четверти оборота от <code>0deg</code> и нормализованный так, что значение - <code>1 поворот</code>"
  },
  "animationType": {
    "de": "Animationstyp",
    "en-US": "Animation type",
    "fr": "Type d'animation",
    "ja": "アニメーションの種類"
  },
  "anyElementEffectOnProgressAndMeter": {
    "de": "beliebige Elemente; es hat eine Auswirkung auf {{HTMLElement(\"progress\")}} und {{HTMLElement(\"meter\")}}, aber nicht auf &lt;input type=\"range\"&gt; oder andere Elemente",
    "en-US": "any element; it has an effect on {{HTMLElement(\"progress\")}} and {{HTMLElement(\"meter\")}}, but not on &lt;input type=\"range\"&gt; or other elements",
    "fr": "n'importe quel élément, aura un effet sur {{HTMLElement(\"progress\")}} et {{HTMLElement(\"meter\")}}, mais pas sur &lt;input type=\"range\"&gt; ou les autres éléments",
    "ru": "любой элемент; имеет эффект на {{HTMLElement(\"progress\")}} и {{HTMLElement(\"meter\")}}, но не на &lt;input type=\"range\"&gt; или других элементах"
  },
  "appliesTo": {
    "de": "Anwendbar auf",
    "en-US": "Applies to",
    "fr": "Applicabilité",
    "ja": "適用対象",
    "ko": "적용대상",
    "pl": "Stosowana do",
    "pt-BR": "Aplica-se a",
    "ru": "Применяется к",
    "zh-CN": "适用元素"
  },
  "applyingToMultiple": {
    "de": "$1$. Auch anwendbar auf $2$.",
    "en-US": "$1$. It also applies to $2$.",
    "fr": "$1$. S'applique aussi à $2$.",
    "ja": "$1$。 $2$ にも適用されます。",
    "ru": "$1$. Это также применяется к $2$."
  },
  "asAutoOrColor": {
    "en-US": "<code>auto</code> is computed as specified and <code>&lt;color&gt;</code> values are computed as defined for the {{cssxref(\"color\")}} property.",
    "de": "<code>auto</code> wird wie angegeben berechnet und <code>&lt;color&gt;</code> Werte werden wie für die {{cssxref(\"color\")}} Eigenschaft berechnet.",
    "ja": "<code>auto</code> は仕様通りに計算され、 <code>&lt;color&gt;</code> 値は {{cssxref(\"color\")}} プロパティで定義されたように計算される。"
  },
  "asDefinedForBasicShapeWithAbsoluteURIOtherwiseAsSpecified": {
    "de": "wie definiert für {{cssxref(\"basic-shape\")}} (gefolgt von {{cssxref(\"shape-box\")}}, falls angegeben), dem {{cssxref(\"image\")}}, dessen URI absolut gemacht wurde, ansonsten wie angegeben.",
    "en-US": "as defined for {{cssxref(\"basic-shape\")}} (with {{cssxref(\"shape-box\")}} following, if supplied), the {{cssxref(\"image\")}} with its URI made absolute, otherwise as specified.",
    "fr": "comme défini pour {{cssxref(\"basic-shape\")}} (avec {{cssxref(\"shape-box\")}} qui suit s'il est utilisé), l'{{cssxref(\"image\")}} avec son URI rendue absolue, sinon, comme spécifié.",
    "ru": "как определено для {{cssxref(\"basic-shape\")}} (c {{cssxref(\"shape-box\")}} последующим, если передается),  {{cssxref(\"image\")}} с его абсолютным URI, если другое не указано"
  },
  "asLength": {
    "de": "als {{cssxref(\"length\")}}",
    "en-US": "as {{cssxref(\"length\")}}",
    "fr": "comme {{cssxref(\"length\")}}",
    "ru": "как {{cssxref(\"length\")}}"
  },
  "asLonghands": {
    "de": "wie die jeweiligen Kurzschreibweisen:",
    "en-US": "as each of the properties of the shorthand:",
    "fr": "pour chaque propriété individuelle de la propriété raccourcie&nbsp;:",
    "ja": "一括指定の各プロパティとして",
    "ru": "как и у каждого из подсвойств этого свойства:"
  },
  "asSpecified": {
    "de": "wie angegeben",
    "en-US": "as specified",
    "es": "como se especifica",
    "ca": "com s'especifica",
    "fr": "comme spécifié",
    "ja": "指定値",
    "pl": "jako określone",
    "ru": "как указано"
  },
  "asSpecifiedAppliesToEachProperty": {
    "de": "wie der angegebene Wert wird er auf alle Eigenschaften angewandt, für die dies eine Kurzschreibweise ist.",
    "en-US": "as the specified value applies to each property this is a shorthand for.",
    "fr": "comme la valeur spécifiée s'applique sur chaque propriété englobée par le raccourci",
    "ru": "как указанное значение, применяется к каждому свойству этой короткой записи."
  },
  "asSpecifiedButVisibleOrClipReplacedToAutoOrHiddenIfOtherValueDifferent": {
    "en-US": "as specified, except with <code>visible</code>/<code>clip</code> computing to <code>auto</code>/<code>hidden</code> respectively if one of {{cssxref(\"overflow-x\")}} or {{cssxref(\"overflow-y\")}} is neither <code>visible</code> nor </code>clip</code>",
    "es": "como se especifica, excepto que si {{cssxref(\"overflow-x\")}} o bien {{cssxref(\"overflow-y\")}} es distinto de <code>visible</code> o <code>clip</code>, estos dos valores computan a <code>auto</code> o <code>hidden</code> respectivamente",
    "ca": "com s'especifica, excepte que si {{cssxref(\"overflow-x\")}} o bé {{cssxref(\"overflow-y\")}} són diferents de <code>visible</code> o <code>clip</code>, aquests dos valors computen a <code>auto</code> o <code>hidden</code> respectivament"
  },
  "asSpecifiedExceptMatchParent": {
    "de": "wie angegeben, außer für den <code>match-parent</code> Wert, welcher in Bezug auf den <code>direction</code> Wert des Elternelements berechnet wird und einen berechneten Wert von <code>left</code> oder <code>right</code> ergibt",
    "en-US": "as specified, except for the <code>match-parent</code> value which is calculated against its parent's <code>direction</code> value and results in a computed value of either <code>left</code> or <code>right</code>",
    "fr": "comme spécifié, sauf pour la valeur <code>match-parent</code> qui est calculée en fonction de la <code>direction</code> du parent et qui vaut soit <code>left</code>, soit <code>right</code>",
    "ja": "指定値。ただし <code>match-parent</code> 値を除く。この値は親要素の方向にもとづいて計算され、計算値が左右どちらにもなります",
    "ru": "как указано, кроме значения <code>match-parent</code>, которое вычисляется вместо значения его родителя <code>direction</code>, а результаты в вычисленном значении <code>left</code> или <code>right</code>"
  },
  "asSpecifiedExceptPositionedFloatingAndRootElementsKeywordMaybeDifferent": {
    "de": "wie der angegebene Wert, außer für positionierte und umfließende Elemente und das Wurzelelement. In beiden Fällen kann der berechnete Wert ein Schlüsselwort sein, das nicht dem angegebenen entspricht.",
    "en-US": "as the specified value, except for positioned and floating elements and the root element. In both cases the computed value may be a keyword other than the one specified.",
    "fr": "comme la valeur spécifiée, excepté pour les éléments positionnés et flottants, ainsi que pour l'élément racine. Dans les deux cas, la valeur calculée peut être un mot clé différent de celui spécifié.",
    "ja": "指定通り。ただし位置指定された要素とフロート、ルート要素を除く。これらは計算値が指定したものと違うキーワードになる可能性があります",
    "ru": "как указанное значение, кроме как для позиционированных и плавающих элементов и корневого элемента. В обоих случаях вычисляемое значение может быть ключевым словом, отличным от указанного."
  },
  "asSpecifiedRelativeToAbsoluteLengths": {
    "de": "relativ zur gleichen Achse der Innenabstandsbox des Scrollcontainers",
    "en-US": "as specified, but with relative lengths converted into absolute lengths",
    "fr": "comme spécifié, mais avec les longueurs relatives converties en longueurs absolues",
    "ja": "指定通り。ただし相対的 length は絶対的 length に変換",
    "ru": "как указано, но с относительной длиной, конвертируемой в абсолютные длины"
  },
  "asSpecifiedURLsAbsolute": {
    "de": "wie angegeben, aber mit absoluten {{cssxref(\"url\")}} Werten",
    "en-US": "as specified, but with {{cssxref(\"url\")}} values made absolute",
    "fr": "comme spécifié mais avec les valeurs {{cssxref(\"url\")}} rendues absolues",
    "ru": "как указано, но с абсолютными значениями {{cssxref(\"url\")}}"
  },
  "asSpecifiedWithExceptionOfResolution": {
    "de": "wie angegeben mit Ausnahme von &lt;resolution&gt;, das möglicherweise durch den berechneten Wert für 'snap' geändert wird",
    "en-US": "as specified, except with &lt;resolution&gt; possibly altered by computed for 'snap' value",
    "fr": "telle que spécifiée, sauf avec &lt;resolution&gt; éventuellement modifiée lors du calcul par la valeur 'snap'",
    "ru": "как указано, за исключением &lt;resolution&gt; может изменить значением 'snap'"
  },
  "asSpecifiedWithLengthsAbsoluteAndNormalComputingToZeroExceptMultiColumn": {
    "en-US": "as specified, with &lt;length&gt;s made absolute, and normal computing to zero except on multi-column elements",
    "ja": "指定通りで、 &lt;length&gt; は絶対長になり、 normal の計算値は段組み要素を除き 0 になる"
  },
  "asSpecifiedWithVarsSubstituted": {
    "de": "wie angegeben, wobei Variablen ersetzt werden",
    "en-US": "as specified with variables substituted",
    "fr": "tel que spécifié avec les variables échangées"
  },
  "autoForSmartphoneBrowsersSupportingInflation": {
    "de": "<code>auto</code> für Smartphone Browser, die Befüllung unterstützen, <code>none</code> andererseits (und dann unveränderbar).",
    "en-US": "<code>auto</code> for smartphone browsers supporting inflation, <code>none</code> in other cases (and then not modifiable).",
    "fr": "<code>auto</code> pour les navigateurs de smartphones qui supportent l'expansion, <code>none</code> in dans les autres cas (non modifiable alors).",
    "ru": "<code>auto</code> для браузеров в смартфонах поддерживается увеличение, <code>none</code> в других случаях (и позже не изменяется)."
  },
  "autoNonNegativeOrPercentage": {
    "de": "<code>auto</code>, eine nicht negative Zahl oder ein Prozentwert wie angegeben",
    "en-US": "<code>auto</code>, or a non-negative number or percentage as specified",
    "fr": "<code>auto</code> ou un nombre positif ou nul ou un pourcentage, comme spécifié",
    "ru": "<code>auto</code>, или задаётся неотрицательное число или процент, как указан"
  },
  "autoOnAbsolutelyPositionedElementsValueOfAlignItemsOnParent": {
    "de": "<code>auto</code> berechnet sich zu sich selbst bei absolut positionierten Elementen und zum berechneten Wert von {{cssxref(\"align-items\")}} des Elternelements (abzüglich veralteter Schlüsselwörter) bei allen anderen Boxen oder <code>start</code>, falls die Box kein Elternelement hat. Sein Verhalten hängt vom Layoutmodell ab, wie für {{cssxref(\"justify-self\")}} beschrieben. Ansonsten der angegebene Wert.",
    "en-US": "<code>auto</code> computes to itself on absolutely-positioned elements, and to the computed value of {{cssxref(\"align-items\")}} on the parent (minus any legacy keywords) on all other boxes, or <code>start</code> if the box has no parent. Its behavior depends on the layout model, as described for {{cssxref(\"justify-self\")}}. Otherwise the specified value.",
    "fr": "<code>auto</code> sera calculé comme <code>auto</code> pour les éléments positionnés de façon absolue, sera calculé comme {{cssxref(\"align-items\")}} sur le parent (excepté les mots-clés historiques utilisés) de toutes les autres boîtes ou comme <code>start</code> si la boîte n'a pas de parent. Son comportement dépend du modèle de disposition, décrit dans {{cssxref(\"justify-self\")}}, sinon ce sera la valeur spécifiée.",
    "ru": "при <code>auto</code> абсолютно позиционированные элементы вычисляют сами и вычисленное значение {{cssxref(\"align-items\")}} для родителя (кроме ключевых слов) на остальных блоках, или <code>start</code>, если у блока нет родителя. Его поведение зависит от модели макета, описываемой {{cssxref(\"justify-self\")}}. Иначе указанное значение."
  },
  "autoOrRectangle": {
    "de": "<code>auto</code>, falls als <code>auto</code> angegeben, ansonsten ein Rechteck mit vier Werten, von denen jeder <code>auto</code> ist, falls als <code>auto</code> angegeben, ansonsten die berechnete Länge",
    "en-US": "<code>auto</code> if specified as <code>auto</code>, otherwise a rectangle with four values, each of which is <code>auto</code> if specified as <code>auto</code> or the computed length otherwise",
    "fr": "<code>auto</code> si spécifié comme <code>auto</code>, sinon un rectangle avec quatre valeurs dont chacune vaut <code>auto</code> si elles sont spécifiées comme <code>auto</code> sinon, la longueur calculée",
    "ja": "auto 指定されていれば auto、それ以外は 4 つの値をともなう矩形。矩形の場合、各値は auto 指定されていれば auto、それ以外では計算値",
    "ru": "<code>auto</code>, если указано как <code>auto</code>, иначе прямоугольник с четырьмя значениями, каждое из которых <code>auto</code>, если указаны как <code>auto</code> или вычисленная длина в противном случае"
  },
  "basicShape": {
    "de": "eine <a href=\"/de/docs/Web/CSS/shape-outside#Interpolation\" title=\"Werte des <basic-shape> CSS Datentyps interpolieren als einfache Liste. Die Listenwerte interpolieren als Länge, Prozentwert oder calc, wo möglich. Falls Listenwerte nicht einem dieser Typen entsprechen, aber identisch sind, werden diese Werte interpoliert.\">einfache Form</a>",
    "en-US": "a <a href=\"/en-US/docs/Web/CSS/shape-outside#Interpolation\" title=\"Values of the <basic-shape> CSS data type interpolate as a simple list. The list values interpolate as length, percentage, or calc where possible. If list values are not one of those types but are identical, those values do interpolate.\">basic shape</a>",
    "fr": "une <a href=\"/fr/docs/Web/CSS/shape-outside#Interpolation\" title=\"Les valeurs de type CSS <forme-basique> sont interpolées comme une liste simple. La liste de valeurs interpole la longueur, le pourcentage ou la valeur calculée. Si les valeurs de la liste ne sont pas de ces types mais sont identiques, les valeurs seront interpolées.\">forme basique (<code>basic-shape</code>)</a>",
    "ru": "<a href=\"/ru/docs/Web/CSS/shape-outside#Interpolation\" title=\"Значения типа <базовая фигура> интерполируются как простой список. Список значений интерполируется как длина, проценты, или расчёт, где возможен. Если список значений не одинакового типа, эти значения интерполируются.\">базовая фигура</a>"
  },
  "basicShapeOtherwiseNo": {
    "de": "ja, wie angegeben für {{cssxref(\"basic-shape\")}}, ansonsten nein",
    "en-US": "yes, as specified for {{cssxref(\"basic-shape\")}}, otherwise no",
    "fr": "oui, comme spécifié pour {{cssxref(\"basic-shape\")}}, sinon, non",
    "ru": "да, как указано для {{cssxref(\"basic-shape\")}}, иначе нет"
  },
  "beforeAndAfterPseudos": {
    "de": "{{cssxref(\"::before\")}} und{{cssxref(\"::after\")}} <a href=\"/de/docs/Web/CSS/Pseudo-elements\">Pseudoelemente</a>",
    "en-US": "{{cssxref(\"::before\")}} and {{cssxref(\"::after\")}} <a href=\"/en-US/docs/Web/CSS/Pseudo-elements\">pseudo-elements</a>",
    "es": "los <a href=\"/es/docs/Web/CSS/Pseudoelementos\">pseudoelementos</a> {{cssxref(\"::before\")}} y {{cssxref(\"::after\")}}",
    "fr": "<a href=\"/fr/docs/Web/CSS/Pseudo-éléments\">pseudo-éléments</a> {{cssxref(\"::before\")}} et {{cssxref(\"::after\")}} ",
    "ja": "{{cssxref(\"::before\")}} / {{cssxref(\"::after\")}} <a href=\"/ja/docs/Web/CSS/Pseudo-elements\">疑似要素</a>",
    "ru": "{{cssxref(\"::before\")}} и {{cssxref(\"::after\")}} <a href=\"/ru/docs/Web/CSS/Pseudo-elements\">псевдоэлементы</a>"
  },
  "blockContainerElements": {
    "de": "Blockcontainerelemente",
    "en-US": "block container elements",
    "fr": "les éléments conteneurs de blocs",
    "ja": "ブロックコンテナー要素",
    "ru": "блочные контейнеры"
  },
  "blockContainers": {
    "de": "Blockcontainer",
    "en-US": "block containers",
    "fr": "conteneurs de type bloc",
    "ja": "ブロックコンテナー",
    "ru": "блочные контейнеры"
  },
  "blockContainersAndMultiColumnContainers": {
    "de": "Blockcontainer und mehrspaltige Container",
    "en-US": "Block containers and multi-column containers",
    "ja": "ブロックコンテナー, 段組みクコンテナー"
  },
  "blockContainersExceptMultiColumnContainers": {
    "de": "Blockcontainer außer mehrspaltige Container",
    "en-US": "Block containers except multi-column containers"
  },
  "blockContainersExceptTableWrappers": {
    "de": "Blockcontainer außer Tabellen umgebende Boxen",
    "en-US": "Block containers except table wrapper boxes"
  },
  "blockContainersFlexContainersGridContainers": {
    "en-US": "Block-containers, flex containers, and grid containers",
    "ja": "ブロックコンテナー, フレックスコンテナー, グリッドコンテナー"
  },
  "blockElementsInNormalFlow": {
    "de": "Blocklevelelemente in normalem Fluss des Wurzelelements. User Agents können es auch auf andere Elemente wie <code>table-row</code>-Elemente anwenden.",
    "en-US": "block-level elements in the normal flow of the root element. User agents may also apply it to other elements like <code>table-row</code> elements.",
    "fr": "les éléments de bloc dans le flux normal de l'élément racine. Les agents utilisateurs peuvent également l'appliquer sur d'autres éléments comme <code>table-row</code>.",
    "ru": "блочные элементы в нормальном потоке родительского элемента. Браузеры могут также применять это к другим элементам типа <code>table-row</code>."
  },
  "blockLevelBoxesAndAbsolutelyPositionedBoxesAndGridItems": {
    "en-US": "block-level boxes, absolutely-positioned boxes, and grid items"
  },
  "blockLevelElements": {
    "de": "Blocklevel Elemente",
    "en-US": "block-level elements",
    "fr": "éléments de type bloc",
    "ja": "ブロックレベル要素",
    "ru": "блочные элементы"
  },
  "blockSizeOfContainingBlock": {
    "de": "Blockgröße des beinhaltenden Blocks",
    "en-US": "block-size of containing block",
    "fr": "la taille de bloc du bloc englobant",
    "ru": "размер блока, содержащего элемент"
  },
  "boxElements": {
    "de": "Boxelemente",
    "en-US": "box elements",
    "fr": "éléments de boîte",
    "ru": "блочные элементы"
  },
  "byComputedValueType": {
    "en-US": "by computed value type"
  },
  "canonicalOrder": {
    "de": "Kanonische Reihenfolge",
    "en-US": "Canonical order",
    "fr": "Ordre canonique",
    "ja": "正規順序",
    "ru": "Канонический порядок",
    "zh-CN": "正规顺序"
  },
  "childrenOfBoxElements": {
    "de": "Kindelemente von Boxelementen",
    "en-US": "children of box elements",
    "fr": "les éléments fils des éléments de boîte",
    "ru": "потомки блочных элементов"
  },
  "color": {
    "de": "<a href=\"/de/docs/Web/CSS/color_value#Interpolation\">Farbe</a>",
    "en-US": "a <a href=\"/en-US/docs/Web/CSS/color_value#Interpolation\" title=\"Values of the <color> CSS data type are interpolated on each of their red, green, blue components, each handled as a real, floating-point number. Note that interpolation of colors happens in the alpha-premultiplied sRGBA color space to prevent unexpected grey colors to appear.\">color</a>",
    "fr": "une <a href=\"/fr/docs/Web/CSS/color_value#Interpolation\" title=\"Les valeurs de type <couleur> sont interpolées sur chacune des composantes rouge, bleue et verte, considérées chacunes comme un nombre réel à virgule flottante. Notez que l'interpolation des couleurs a lieu dans l'espace couleur sRGBA pré-multiplié pour éviter l'apparition de teintes grises non désirées.\">couleur</a>",
    "ja": "<a href=\"/ja/docs/Web/CSS/color_value#Interpolation\" title=\"CSS の <color> データ型の値は、赤、緑、青のそれぞれの値ごとに、浮動小数点の実数として扱われて補間されます。なお、アルファ事前混合 sRGBA 色空間で色の補間を行うと、予期せずに灰色が現れることがあります。\">色</a>",
    "ru": "<a href=\"/ru/docs/Web/CSS/color_value#Interpolation\" title=\"Значения типа данных CSS <цвет> интерполируются по каждой компоненте - красной, зелёной и голубой - как вещественные числа с плавающей запятой. Обратите внимание, что интерполяция цветов происходит в цветовом пространстве sRGBA, учитывающем прозрачность, для предотвращения появления неожиданных серых цветов.\">цвет</a>"
  },
  "colorPlusThreeAbsoluteLengths": {
    "de": "eine Farbe plus drei absolute Längen",
    "en-US": "a color plus three absolute lengths",
    "fr": "une couleur et trois longueurs absolues",
    "ja": "色、続けて絶対的な長さ 3 つ",
    "ru": "цвет плюс три абсолютных длины"
  },
  "computedColor": {
    "de": "berechnete Farbe",
    "en-US": "computed color",
    "fr": "couleur calculée",
    "ja": "色の計算値",
    "ru": "вычисленный цвет"
  },
  "consistsOfTwoDimensionKeywords": {
    "de": "Besteht aus zwei Schlüsselwörtern, einem pro Richtung",
    "en-US": "Consists of two keywords, one per dimension",
    "fr": "Deux mots-clés, chacun décrivant une dimension",
    "ru": "Состоит из двух ключевых слов, по одному на размер"
  },
  "consistsOfTwoKeywordsForOriginAndOffsets": {
    "de": "Besteht aus zwei Schlüsselwörtern, die den Ursprung und die beiden Versätze vom Ursprung repräsentieren, wobei beide als absolute Länge angegeben werden (falls eine &lt;length&gt; angegeben wurde), ansonsten einen Prozentwert.",
    "en-US": "Consists of two keywords representing the origin and two offsets from that origin, each given as an absolute length (if given a &lt;length&gt;), otherwise as a percentage.",
    "fr": "Deux mots-clés décrivant l'origine et deux représentant les décalages par rapport à cette origine. Chaque valeur est fournie comme une longueur absolue ou comme un pourcentage.",
    "ru": "Состоит из двух ключевых слов, представляющих начало координат и два смещения от этого начала, каждое из которых задаётся как абсолютная длина (если задана &lt;length&gt;), иначе как процент"
  },
  "continuous": {
    "de": "fortlaufend",
    "en-US": "continuous",
    "fr": "continu",
    "ru": "продолжительный"
  },
  "createsStackingContext": {
    "de": "Erstellt <a href=\"/de/docs/Web/CSS/CSS_Positioning/z_index_verstehen/Der_Stackingkontext\">Stapelkontext</a>",
    "en-US": "Creates <a href=\"/en-US/docs/Web/CSS/CSS_Positioning/Understanding_z_index/The_stacking_context\">stacking context</a>",
    "fr": "Crée un <a href=\"/fr/docs/Web/CSS/Comprendre_z-index/L'empilement_de_couches\">contexte d'empilement</a>",
    "ja": "<a href=\"/ja/docs/Web/CSS/CSS_Positioning/Understanding_z_index/The_stacking_context\">重ね合わせコンテキスト</a>の生成",
    "ru": "Создаёт <a href=\"/ru/docs/Web/CSS/CSS_Positioning/Understanding_z_index/The_stacking_context\">контекст наложения</a>"
  },
  "dependsOnLayoutModel": {
    "de": "hängt vom Layoutmodell ab",
    "en-US": "depends on layout model",
    "fr": "dépend du modèle en couches",
    "ru": "зависит от модели макета"
  },
  "dependsOnUserAgent": {
    "de": "hängt vom User Agent ab",
    "en-US": "depends on user agent",
    "fr": "dépend de l'agent utilisateur",
    "ja": "ユーザエージェントに依存",
    "ru": "зависит от браузера"
  },
  "directChildrenOfElementsWithDisplayMozBoxMozInlineBox": {
    "de": "Elemente, die direkte Kinder eines Elements mit einem CSS {{cssxref(\"display\")}} Wert von {{cssxref(\"-moz-box\")}} oder {{cssxref(\"-moz-inline-box\")}} oder {{cssxref(\"-webkit-box\")}} oder {{cssxref(\"-webkit-inline-box\")}} sind",
    "en-US": "elements that are direct children of an element with a CSS {{cssxref(\"display\")}} value of {{cssxref(\"-moz-box\")}} or {{cssxref(\"-moz-inline-box\")}} or {{cssxref(\"-webkit-box\")}} or {{cssxref(\"-webkit-inline-box\")}}",
    "fr": "éléments qui sont des fils direct d'un élément avec {{cssxref(\"display\")}} qui vaut {{cssxref(\"-moz-box\")}} ou {{cssxref(\"-moz-inline-box\")}} ou {{cssxref(\"-webkit-box\")}} ou {{cssxref(\"-webkit-inline-box\")}}",
    "ru": "элементы, являющиеся прямыми потомками элемента со свойством {cssxref(\"display\")}} равным {{cssxref(\"-moz-box\")}}, {{cssxref(\"-moz-inline-box\")}}, {{cssxref(\"-webkit-box\")}} или {{cssxref(\"-webkit-inline-box\")}}"
  },
  "discrete": {
    "de": "diskret",
    "en-US": "discrete",
    "fr": "discrète",
    "ja": "個別"
  },
  "eachOfShorthandPropertiesExceptUnicodeBiDiAndDirection": {
    "de": "wie jede der Kurzschreibweisen Eigenschaften (alle Eigenschaften außer {{cssxref(\"unicode-bidi\")}} und {{cssxref(\"direction\")}})",
    "en-US": "as each of the properties of the shorthand (all properties but {{cssxref(\"unicode-bidi\")}} and {{cssxref(\"direction\")}})",
    "fr": "comme pour chaque propriété de la propriété raccourcie (toutes les propriétés sauf {{cssxref(\"unicode-bidi\")}} et {{cssxref(\"direction\")}})",
    "ru": "как у каждого из подсвойств этого свойства (все свойства, кроме {{cssxref(\"unicode-bidi\")}} и {{cssxref(\"direction\")}})"
  },
  "elementsWithDisplayBoxOrInlineBox": {
    "de": "Elemente mit einem CSS {{cssxref(\"display\")}} Wert von <code>box</code> oder <code>inline-box</code>",
    "en-US": "elements with a CSS {{cssxref(\"display\")}} value of <code>box</code> or <code>inline-box</code>",
    "fr": "éléments avec {{cssxref(\"display\")}} qui vaut <code>box</code> ou <code>inline-box</code>",
    "ja": "CSS の {{cssxref(\"display\")}} の値が <code>box</code> または <code>inline-box</code> である要素",
    "ru": "элементы с значением свойства {{cssxref(\"display\")}} <code>box</code> или <code>inline-box</code>"
  },
  "elementsWithDisplayMarker": {
    "de": "Elemente mit <code>{{cssxref(\"display\")}}: marker;</code>",
    "en-US": "elements with <code>{{cssxref(\"display\")}}: marker;</code>",
    "fr": "éléments avec <code>{{cssxref(\"display\")}}: marker;</code>",
    "ru": "элементы с <code>{{cssxref(\"display\")}}: marker;</code>"
  },
  "elementsWithDisplayMozBoxMozInlineBox": {
    "de": "Elemente mit einem CSS {{cssxref(\"display\")}} Wert von <code>-moz-box</code>, <code>-moz-inline-box</code>, <code>-webkit-box</code> oder <code>-webkit-inline-box</code>",
    "en-US": "elements with a CSS {{cssxref(\"display\")}} value of <code>-moz-box</code>, <code>-moz-inline-box</code>, <code>-webkit-box</code> or <code>-webkit-inline-box</code>",
    "fr": "éléments dont CSS {{cssxref(\"display\")}} vaut <code>-moz-box</code>, <code>-moz-inline-box</code>, <code>-webkit-box</code> ou <code>-webkit-inline-box</code>",
    "ru": "элементы со значением {{cssxref(\"display\")}}: <code>-moz-box</code>, <code>-moz-inline-box</code>, <code>-webkit-box</code> или <code>-webkit-inline-box</code>"
  },
  "elementsWithOverflowNotVisibleAndReplacedElements": {
    "de": "Elemente, deren {{cssxref(\"overflow\")}} nicht <code>visible</code> ist, und optional ersetzte Elemente, die Bilder oder Videos repräsentieren, und iframes",
    "en-US": "elements with {{cssxref(\"overflow\")}} other than <code>visible</code>, and optionally replaced elements representing images or videos, and iframes",
    "fr": "éléments dont {{cssxref(\"overflow\")}} ne vaut pas <code>visible</code> et éventuellement les éléments remplacés qui représentent des images, des vidéos ou des iframes",
    "ru": "элементы с {{cssxref(\"overflow\")}} отличным от <code>visible</code>, и опционально заменяемые элементы представляющие собой картинки, видео и iframe"
  },
  "exclusionElements": {
    "en-US": "exclusion elements"
  },
  "filterList": {
    "de": "eine <a href=\"/de/docs/Web/CSS/filter#Interpolation\" title=\"Falls beide Filter Funktionslisten gleicher Länge ohne URLs haben, wird jede der Filterfunktionen nach ihren spezifischen Regeln interpoliert. Falls sie unterschiedliche Längen haben, werden die fehlenden äquivalenten Filterfunktionen der längeren Liste unter Verwendung der Standardwerte an das Ende der kürzeren Liste angehängt, anschließend werden alle Filterfunktionen entsprechend ihrer spezifischen Regeln interpoliert. Falls ein Filter 'none' ist, wird er durch die Filterfunktionsliste der anderen unter Verwendung der Standardwerte ersetzt, anschließend werden alle Filterfunktionen entsprechend ihrer spezifischen Regeln interpoliert. Ansonsten wird diskrete Interpolation verwendet.\">Filterfunktionsliste</a>",
    "en-US": "a <a href=\"/en-US/docs/Web/CSS/filter#Interpolation\" title=\"If both filters have a function list of same length without URL, each of their filters functions is interpolated according to its specific rules. If they have different lengths, the missing equivalent filter functions from the longer list are added to the end of the shorter list using their default values, then all filter functions are interpolated according to their specific rules. If one filter is 'none', it is replaced with the filter functions list of the other one using the filter function default values, then all filter functions are interpolated according to their specific rules. Otherwise discrete interpolation is used.\">filter function list</a>",
    "fr": "une <a href=\"/fr/docs/Web/CSS/filter#Interpolation\" title=\"Si les deux filtres ont une liste de fonctions de même longueur sans URL, chaque fonction de filtre est interpolée selon les règles qui lui sont propres. Si elles sont de longueur différente, les dernières fonctions de filtre de la liste la plus longue sont ajoutées à la liste la plus courte avec leurs valeurs par défaut et ensuite, toutes les fonctions de filtre sont interpolées entre elles selon leurs règles spécifiques. Dans les autres cas, c'est une interpolation discrète qui est utilisée.\">liste de fonctions de filtre</a>"
  },
  "firstLetterPseudoElementsAndInlineLevelFirstChildren": {
    "de": "{{cssxref(\"::first-letter\")}} Pseudoelemente und Inline-Level-Elemente, die die ersten Kinder eines Blockcontainers sind",
    "en-US": "{{cssxref(\"::first-letter\")}} pseudo-elements and inline-level first child of a block container",
    "fr": "pseudo-éléments {{cssxref(\"::first-letter\")}} et le premier fils, en ligne (<i>inline</i>) d'un conteneur de bloc",
    "ru": "{{cssxref(\"::first-letter\")}} псевдоэлементы и первые строчные потомки блока"
  },
  "flexContainers": {
    "de": "flexible Container",
    "en-US": "flex containers",
    "fr": "conteneurs flexibles",
    "ru": "flex-контейнеры"
  },
  "flexItemsAndAbsolutelyPositionedFlexContainerChildren": {
    "de": "flexible Elemente und absolut positionierte Flexcontainerkinder",
    "en-US": "flex items and absolutely-positioned flex container children",
    "fr": "éléments flexibles, ainsi que les enfants absolument positionnés de conteneurs flexibles",
    "ru": "flex-элементы и абсолютно-позицированые потомки flex-контейнера"
  },
  "flexItemsAndInFlowPseudos": {
    "de": "flexible Elemente einschließlich In-Flow-Pseudo-Elemente",
    "en-US": "flex items, including in-flow pseudo-elements",
    "fr": "éléments flexibles, y compris les pseudo-éléments intégrés dans le flux",
    "ja": "フロー内の疑似要素を含むフレックスアイテム",
    "ru": "flex-элементы, в том числе в потоке псевдоэлементов"
  },
  "flexItemsGridItemsAbsolutelyPositionedContainerChildren": {
    "en-US": "Flex items, grid items, and absolutely-positioned flex and grid container children",
    "ru": "flex-элементы, grid-элементы и абсолютно спозиционированные потомки flex- и grid-контейнеров"
  },
  "flexItemsGridItemsAndAbsolutelyPositionedBoxes": {
    "en-US": "flex items, grid items, and absolutely-positioned boxes"
  },
  "floats": {
    "de": "Flusselemente",
    "en-US": "floats",
    "fr": "flottants",
    "ru": "плавает"
  },
  "fontStretch": {
    "de": "<a href=\"/de/docs/Web/CSS/font-stretch#Interpolation\">Schriftbreite</a>",
    "en-US": "a <a href=\"/en-US/docs/Web/CSS/font-stretch#Interpolation\" title=\"Font stretch values are interpolated in discrete steps. The interpolation happens as though the ordered values are equally spaced real numbers; the result is rounded to the nearest value, with values exactly halfway between two values rounded towards the later value, that is the most expanded one.\">font stretch</a>",
    "fr": "une <a href=\"/fr/docs/Web/CSS/font-stretch#Interpolation\" title=\"Les valeurs de font stretch sont interpolées de façon discrète. L'interpolation s'effectue comme si les valeurs, dans l'ordre, étaient des nombres également distribués : le résultat est arrondi à la valeur la plus proche, les valeurs situées exactement entre deux valeurs sont arrondies à la valeur supérieure.\"><code>font stretch</code></a>",
    "ja": "<a href=\"/ja/docs/Web/CSS/font-stretch#Interpolation\" title=\"Font stretch values are interpolated in discrete steps. The interpolation happens as though the ordered values are equally spaced real numbers; the result is rounded to the nearest value, with values exactly halfway between two values rounded towards the later value, that is the most expanded one.\">font stretch</a>",
    "ru": "<a href=\"/ru/docs/Web/CSS/font-stretch#Interpolation\" title=\"Значения ширины начертания шрифта интерполируются по дискретным шагам. Интерполяция происходит по упорядоченно расположенным значениям в пространстве действительных чисел; результат округляется к ближайшему значению, точно между двумя соседними значениями, округляется в сторону большего значения, которое является наиболее широким.\">ширина начертания шрифта</a>"
  },
  "fontWeight": {
    "de": "<a href=\"/de/docs/Web/CSS/font-weight#Interpolation\">Schriftgewichtung</a>",
    "en-US": "a <a href=\"/en-US/docs/Web/CSS/font-weight#Interpolation\" title=\"Font weight values are interpolated via discrete steps (multiples of 100). The interpolation happens in real number space and is converted to an integer by rounding to the nearest multiple of 100, with values halfway between multiples of 100 rounded towards positive infinity.\">font weight</a>",
    "fr": "une <a href=\"/fr/docs/Web/CSS/font-weight#Interpolation\" title=\"Les valeurs de graisse de police sont interpolées via des étapes discrètes (multiple de 100). L'interpolation a lieu dans un espace de nombres réels et est convertis en un entier arroundi au plus proche multiple de 100, avec les valeurs à mis chemin entre les multiples de 100, arrondies vers l'infini positif.\">graisse de police</a>",
    "ja": "<a href=\"/ja/docs/Web/CSS/font-weight#Interpolation\" title=\"Font weight values are interpolated via discrete steps (multiples of 100). The interpolation happens in real number space and is converted to an integer by rounding to the nearest multiple of 100, with values halfway between multiples of 100 rounded towards positive infinity.\">font weight</a>",
    "ru": "<a href=\"/ru/docs/Web/CSS/font-weight#Interpolation\" title=\"Значения жирности шрифта интерполируются через целое число дискретных шагов (умноженных на 100). Интерполяция происходит в пространстве действительных чисел, а получившееся значение преобразуется в целое путём округления до ближайшей сотни, со значениями точно между соседними множителями, округляемыми в сторону положительной бесконечности.\">жирность шрифта</a>"
  },
  "forLengthAbsoluteValueOtherwisePercentage": {
    "de": "for {{xref_csslength}} the absolute value, otherwise a percentage",
    "en-US": "for {{xref_csslength}} the absolute value, otherwise a percentage",
    "fr": "pour une valeur de type {{xref_csslength}} sa valeur absolue, sinon un pourcentage",
    "ja": "{{xref_csslength}} の場合は絶対的な値、さもなくばパーセンテージ",
    "ru": "для {{xref_csslength}} абсолютное значение, иначе процент"
  },
  "gridContainers": {
    "de": "Gridcontainer",
    "en-US": "grid containers",
    "fr": "conteneurs de grille",
    "ru": "сеточные контейнеры"
  },
  "gridItemsAndBoxesWithinGridContainer": {
    "de": "Gridelemente und absolut positionierte Boxen, deren beinhaltender Block ein Gridcontainer ist",
    "en-US": "grid items and absolutely-positioned boxes whose containing block is a grid container",
    "fr": "élements de grilles et boîtes positionnées de façon absolue dont le bloc englobant est un conteneur de grille",
    "ru": "элементы сетки и абсолютно-позиционированные блоки, находящиеся в сеточном контейнере"
  },
  "iframeElements": {
    "en-US": "iframe elements"
  },
  "images": {
    "de": "Bilder",
    "en-US": "images",
    "fr": "images",
    "ru": "изображения"
  },
  "inFlowBlockLevelElements": {
    "de": "in-flow block-level Elemente",
    "en-US": "in-flow block-level elements",
    "fr": "éléments de type bloc participant au flux",
    "ja": "フロート内に配置された、フローティングや絶対配置がなされていない全てのブロックレベル要素",
    "ru": "блочные элементы в потоке"
  },
  "inFlowChildrenOfBoxElements": {
    "de": "Flusskindelemente von Boxelementen",
    "en-US": "in-flow children of box elements",
    "fr": "les éléments fils dans le flux des éléments de boîte",
    "ru": "потомки блочных элементов в потоке"
  },
  "inlineAxisHorizontalInXUL": {
    "de": "<code>inline-axis</code> (<code>horizontal</code> in <a href=\"/de/docs/Mozilla/Tech/XUL\">XUL</a>)",
    "en-US": "<code>inline-axis</code> (<code>horizontal</code> in <a href=\"/en-US/docs/Mozilla/Tech/XUL\">XUL</a>)",
    "fr": "<code>inline-axis</code> (<code>horizontal</code> en <a href=\"/fr/docs/Mozilla/Tech/XUL\">XUL</a>)",
    "ru": "<code>inline-axis</code> (<code>horizontal</code> в <a href=\"/ru/docs/Mozilla/Tech/XUL\">XUL</a>)"
  },
  "inlineLevelAndTableCellElements": {
    "de": "Inline- und table-cell Elemente",
    "en-US": "inline-level and table-cell elements",
    "fr": "éléments en ligne et à ceux qui sont des cellules de tableau",
    "ja": "インラインレベルとテーブルセル要素",
    "ru": "строчным элементам и ячейкам таблиц"
  },
  "inlineSizeOfContainingBlock": {
    "de": "Inlinegröße des beinhaltenden Blocks",
    "en-US": "inline-size of containing block",
    "fr": "la taille en ligne du bloc englobant",
    "ru": "встроенный размер содержащего блока"
  },
  "integer": {
    "de": "<a href=\"/de/docs/Web/CSS/integer#Interpolation\">Integer</a>",
    "en-US": "an <a href=\"/en-US/docs/Web/CSS/integer#Interpolation\" title=\"Values of the <integer> CSS data type are interpolated via integer discrete steps. The calculation is done as if they were real, floating-point numbers and the discrete value is obtained using the floor function.\">integer</a>",
    "fr": "un <a href=\"/fr/docs/Web/CSS/integer#Interpolation\" title=\"Les valeurs du type <entier> sont interpolées par incrémentation discrète. Le calcul est réalisé comme si les valeurs étaient des nombres réels, en virgule flottante et la valeur discrète est obtenue en utilisant la fonction partie entière.\">entier</a>",
    "ja": "<a href=\"/ja/docs/Web/CSS/integer#Interpolation\" title=\"Values of the <integer> CSS data type are interpolated via integer discrete steps. The calculation is done as if they were real, floating-point numbers and the discrete value is obtained using the floor function.\">integer</a>",
    "ru": "<a href=\"/ru/docs/Web/CSS/integer#Interpolation\" title=\"Значения типа данных CSS <целое число> интерполируются через целое число дискретных шагов. Вычисления производятся словно над вещественными числами с плавающей запятой, а дискретные значения получаются с использованием функции floor.\">целое число</a>"
  },
  "interactive": {
    "de": "interaktiv",
    "en-US": "interactive",
    "fr": "interactif",
    "ru": "интерактивный"
  },
  "invertForTranslucentColorRGBAOtherwiseRGB": {
    "de": "Für das Schlüsselwort <code>invert</code> ist der berechnete Wert <code>invert</code>. Für den Farbwert, falls der Wert durchscheinend ist, ist der berechnete Wert der entsprechende <code>rgba()</code> Wert. Falls nicht, ist er der entsprechende <code>rgb()</code> Wert. Das Schlüsselwort <code>transparent</code> wird zu <code>rgba(0,0,0,0)</code>.",
    "en-US": "For the keyword <code>invert</code>, the computed value is <code>invert</code>. For the color value, if the value is translucent, the computed value will be the <code>rgba()</code> corresponding one. If it isn't, it will be the <code>rgb()</code> corresponding one. The <code>transparent</code> keyword maps to <code>rgba(0,0,0,0)</code>.",
    "fr": "Pour le mot-clé <code>invert</code>, la valeur calculée est <code>invert</code>. Pour la valeur de la couleur, si la valeur est transparente, la valeur calculée sera la valeur <code>rgba()</code> correspondante. S'il n'y en a pas, ce sera la valeur <code>rgb()</code> correspondante. Le mot-clé <code>transparent</code> correspondra à <code>rgba(0,0,0,0)</code>.",
    "ja": "キーワード <code>invert</code> が指定されると計算値も <code>invert</code>。色が指定されると、半透明なら、計算値はそれに一致する<code>rbga()</code> で、不透明なら、それに一致する <code>rgb()</code>。キーワード <code>transparent</code> は <code>rgba(0,0,0,0)</code> にマップされます",
    "ru": "Для ключевого слова <code>invert</code>, значение - <code>invert</code>. Для значения цвета, если значение имеет прозрачность, соответственно, значение будет через <code>rgba()</code>. Если это не так, это будет <code>rgb()</code>. Ключевое слово <code>transparent</code> отображается, как <code>rgba(0,0,0,0)</code>."
  },
  "invertOrCurrentColor": {
    "de": "<code>invert</code> für Browser, die es unterstützen, <code>currentColor</code> für die anderen",
    "en-US": "<code>invert</code>, for browsers supporting it, <code>currentColor</code> for the other",
    "fr": "<code>invert</code>, pour les navigateurs le supportant, <code>currentColor</code> pour les autres",
    "ja": "ブラウザーが対応していれば <code>invert</code>、そうでなければ <code>currentColor</code>",
    "ru": "<code>invert</code> для браузеров поддерживающих это, <code>currentColor</code> для остальных"
  },
  "keywordOrNumericalValueBolderLighterTransformedToRealValue": {
    "de": "das Schlüsselwort oder der numerische Wert wie angegeben, wobei <code>bolder</code> und <code>lighter</code> in einen realen Wert umgewandelt werden",
    "en-US": "the keyword or the numerical value as specified, with <code>bolder</code> and <code>lighter</code> transformed to the real value",
    "fr": "le mot-clé ou la valeur numérique, comme spécifié, transformé en la valeur réelle avec <code>bolder</code> et <code>lighter</code>",
    "ru": "ключевое слово или числовое значение, с <code>bolder</code> и <code>lighter</code>, трансформируемися в действительное значение"
  },
  "keywordPlusIntegerIfDigits": {
    "de": "angegebenes Schlüsselwort plus Ganzzahl, falls 'digits'",
    "en-US": "specified keyword, plus integer if 'digits'",
    "fr": "le mot-clé spécifié suivi d'un entier si 'digits'",
    "ja": "指定されたキーワード、'digits' の場合は続けて整数",
    "ru": "указанное ключевое слово, плюс целые числа, если цифры"
  },
  "length": {
    "de": "<a href=\"/de/docs/Web/CSS/length#Interpolation\">Längenangabe</a>",
    "en-US": "a <a href=\"/en-US/docs/Web/CSS/length#Interpolation\" title=\"Values of the <length> CSS data type are interpolated as real, floating-point numbers.\">length</a>",
    "fr": "une <a href=\"/fr/docs/Web/CSS/longueur#Interpolation\" title=\"Les valeurs du type <longueur> sont interpolées comme des nombres réels à virgule flottante.\">longueur</a>",
    "ja": "<a href=\"/ja/docs/Web/CSS/length#Interpolation\" title=\"Values of the <length> CSS data type are interpolated as real, floating-point numbers.\">length</a>",
    "ru": "<a href=\"/ru/docs/Web/CSS/length#Interpolation\" title=\"Значения типа данных CSS <длина> интерполируются как вещественные числа с плавающей запятой.\">длина</a>"
  },
  "lengthAbsolutePercentageAsSpecifiedOtherwiseAuto": {
    "de": "falls als Länge angegeben, die zugehörige absolute Länge; falls als Prozentwert angegeben, der angegebene Wert; ansonsten <code>auto</code>",
    "en-US": "if specified as a length, the corresponding absolute length; if specified as a percentage, the specified value; otherwise, <code>auto</code>",
    "fr": "si spécifié par une longueur, la valeur absolue correspondante; si spécifié par un pourcentage, la valeur telle que spécifiée; sinon, <code>auto</code>",
    "ja": "長さで指定されると相当する絶対的な長さ、パーセンテージとして指定されると指定値、それ以外では auto",
    "ru": "если указано как длина - абсолютная длина; если указано как проценты - заданное значение; в противном случае <code>auto</code>"
  },
  "lengthOrPercentageBeforeKeywordIfBothPresent": {
    "de": "die Länge oder der Prozentwert vor dem Schlüsselwort, falls beide vorhanden sind",
    "en-US": "the length or percentage before the keyword, if both are present",
    "fr": "la longueur ou le pourcentage avant le mot-clé si les deux sont présents",
    "ru": "длина или проценты перед ключевым словом, если присутствуют оба"
  },
  "lengthOrPercentageBeforeKeywords": {
    "de": "Die Länge oder der Prozentwert vor den Schlüsselwörtern, falls beide angegeben wurden. Falls mehrere Schlüsselwörter angegeben wurden, erscheinen sie in derselben Reihenfolge, wie in der formellen Grammatik angegeben.",
    "en-US": "The length or percentage before the keywords, if both are present. If several keywords are present, they appear in the same order as their appearance in the formal grammar.",
    "fr": "La longueur ou le pourcentage avant les mots-clés, si les deux sont présents. Si plusieurs mots-clés sont présents, ils apparaissent dans le même ordre que dans la grammaire formelle.",
    "ru": "Длина или процент до ключевых слов, если присутствуют оба. Если присутствуют несколько ключевых слов, они появляются в том же порядке, как и в формальной грамматике."
  },
  "lengthsAsPercentages": {
    "en-US": "The lengths may be specified as percentages"
  },
  "listEachItemConsistingOfAbsoluteLengthPercentageAndOrigin": {
    "de": "Eine Liste, bei der jeder Eintrag aus einem Versatz besteht, der durch eine Kombination aus absoluter Länge und einem Prozentsatz plus einem Ursprungsschlüsselwort definiert wird",
    "en-US": "A list, each item consisting of: an offset given as a combination of an absolute length and a percentage, plus an origin keyword",
    "fr": "Une liste dont chaque élément se comompose d'un décalage (exprimé comme la combinaison d'une longueur absolue et d'un pourcentage) et d'un mot-clé pour l'origine",
    "ru": "Список, каждый элемент которого состоит из: смещения, данного комбинацией абсолютной длины и процентов плюс ключевое слово"
  },
  "listEachItemHasTwoKeywordsOnePerDimension": {
    "de": "eine Liste, wobei jedes Element aus zwei Schlüsselwörtern besteht, eins pro Dimension",
    "en-US": "a list, each item consisting of two keywords, one per dimension",
    "fr": "une liste dont chaque élément consiste en deux mots-clé, un par dimension",
    "ru": "список, каждый элемент которого содержит 2 ключевых слова, по одному на размер"
  },
  "listEachItemTwoKeywordsOriginOffsets": {
    "de": "a list, each item consisting of two keywords representing the origin undtwo offsets from that origin, each given as an absolute length (if given a {{xref_csslength}}), otherwise as a percentage",
    "en-US": "a list, each item consisting of two keywords representing the origin and two offsets from that origin, each given as an absolute length (if given a {{xref_csslength}}), otherwise as a percentage",
    "fr": "une liste dont chaque élément consiste en deux mots-clé représentant l'origine et deux offsets depuis cette origine, chacun étant une longueur absolue (si spécifié comme une {{xref_csslength}}), ou un pourcentage",
    "ru": "список, каждый элемент которого состоит из двух ключевых слов, представляющих начало координат и два смещения от этого начала, каждое из которых задаётся абсолютной длиной (если дано {{xref_csslength}}), иначе как проценты"
  },
  "listItems": {
    "de": "Listenelemente",
    "en-US": "list items",
    "fr": "éléments de liste",
    "ja": " リスト項目",
    "ru": "список элементов"
  },
  "listSeparator": {
    "de": ", ",
    "en-US": ", ",
    "fr": ", ",
    "ja": "、",
    "ru": ", "
  },
  "logicalHeightOfContainingBlock": {
    "de": "logische Höhe des beinhaltenden Blocks",
    "en-US": "logical-height of containing block",
    "fr": "hauteur logique du bloc englobant",
    "ru": "логическая высота контейнера"
  },
  "logicalWidthOfContainingBlock": {
    "de": "logische Breite des beinhaltenden Blocks",
    "en-US": "logical-width of containing block",
    "fr": "largeur logique du bloc englobant",
    "ru": "логическая высота содержащего блока"
  },
  "lpc": {
    "de": "$1$, <a href=\"/de/docs/Web/CSS/percentage#Interpolation\">Prozentsatz</a> oder <a href=\"/de/docs/Web/CSS/calc\"><code>calc()</code></a>;",
    "en-US": "$1$, <a href=\"/en-US/docs/Web/CSS/percentage#Interpolation\" title=\"Values of the <percentage> CSS data type are interpolated as real, floating-point numbers.\">percentage</a> or calc();",
    "fr": "$1$, <a href=\"/fr/docs/Web/CSS/percentage#Interpolation\" title=\"Les valeurs du type <pourcentage> sont interpolées comme des nombres réels à virgule flottante.\">pourcentage</a> ou calc()&nbsp;;",
    "ja": "$1$ または <a href=\"/ja/docs/Web/CSS/percentage#Interpolation\" title=\"Values of the <percentage> CSS data type are interpolated as real, floating-point numbers.\">percentage</a>, calc();",
    "ru": "$1$, <a href=\"/ru/docs/Web/CSS/percentage#Interpolation\" title=\"Значения типа данных CSS <проценты> интерполируются как вещественные числа с плавающей запятой.\">проценты</a> или calc();"
  },
  "lpcNote": {
    "de": " wenn beides Längenwerte sind, werden sie als Längenwerte gehandhabt. Wenn beides Prozentsätze sind, werden sie als Prozentsätze gehandhabt. Ansonsten werden beide Werte wie in einer <code>calc()</code> Funktion addiert (Wird ggf. zu Null). Und bei diesen <code>calc()</code> Funktionen wird jede Hälfte als Realzahl interpoliert. ",
    "en-US": " when both values are lengths, they are interpolated as lengths; when both values are percentages, they are interpolated as percentages; otherwise, both values are converted into a <code>calc()</code> function that is the sum of a length and a percentage (each possibly zero), and these <code>calc()</code> functions have each half interpolated as real numbers. ",
    "fr": " quand les deux valeurs sont des longueurs, elles sont interpolées comme des longueurs&nbsp;; quand les deux valeurs sont des pourcentages, elles sont interpolées comme des pourcentages ; sinon, les deux valeurs sont converties dans une fonction <code>calc()</code> qui est la somme d'une longueur et d'un pourcentage (chaque valeur pouvant être à zéro), et cette fonction <code>calc()</code> interpole chaque moitié comme un nombre réel. ",
    "ja": "。両方の値が length の場合は、length 値として補完されます。両方の値が percentage の場合は、percentage 値として補完されます。それ以外の場合は、両方の値が calc() 関数にコンバートされ、length と percentage の合計になります (または各値が 0)。そして、これらの <code>calc()</code> 関数は、それぞれ半分ずつ補完された実数を持ちます",
    "ru": " когда оба значения являются длинами, они интерполируются как длины; когда оба значения являются процентами, они интерполируются как проценты; в остальных случаях, оба значения преобразуются функцией <code>calc()</code> в сумму длины и процента (каждый из них может быть равен нулю), а затем эта функция интерполирует каждую половину как вещественные числа."
  },
  "maskElements": {
    "de": "{{SVGElement(\"mask\")}} Elemente",
    "en-US": "{{SVGElement(\"mask\")}} elements",
    "fr": "les éléments {{SVGElement(\"mask\")}}",
    "ru": "{{SVGElement(\"mask\")}} элементы"
  },
  "maxZoomFactor": {
    "en-US": "The largest allowed zoom factor. A zoom factor of 100% corresponds to no zooming. Larger values zoom in. Smaller values zoom out."
  },
  "media": {
    "de": "Medien",
    "en-US": "Media",
    "fr": "Média",
    "ja": "メディア",
    "pt-BR": "Midia",
    "ru": "Отображение",
    "zh-CN": "适用媒体"
  },
  "minZoomFactor": {
    "en-US": "The smallest allowed zoom factor. A zoom factor of 100% corresponds to no zooming. Larger values zoom in. Smaller values zoom out."
  },
  "multicolElements": {
    "de": "mehrspaltige Elemente",
    "en-US": "multicol elements",
    "fr": "éléments sur plusieurs colonnes",
    "ja": "段組み要素",
    "ru": "мультиколоночные элементы"
  },
  "multiColumnElementsFlexContainersGridContainers": {
    "en-US": "multi-column elements, flex containers, grid containers",
    "ja": "段組み要素, フレックスコンテナー, グリッドコンテナー"
  },
  "multilineFlexContainers": {
    "de": "mehrzeilige flexible Container",
    "en-US": "multi-line flex containers",
    "fr": "conteneurs flexibles multi-lignes",
    "ru": "мультистрочные flex-контейнеры"
  },
  "no": {
    "de": "Nein",
    "en-US": "no",
    "fr": "non",
    "ja": "なし",
    "pt-BR": "não",
    "ru": "нет",
    "zh-CN": "否"
  },
  "noneButOverriddenInUserAgentCSS": {
    "de": "<code>none</code> (aber dieser Wert wird im User Agent CSS überschrieben)",
    "en-US": "<code>none</code> (but this value is overridden in the user agent CSS)",
    "fr": "<code>none</code> (cette valeur est surchargée par le CSS de l'agent utilisateur)",
    "ru": "<code>none</code> (но это значение перезаписано в дефолтном CSS браузера)"
  },
  "noneOrImageWithAbsoluteURI": {
    "de": "<code>none</code> oder das Bild mit absoluter URI",
    "en-US": "<code>none</code> or the image with its URI made absolute",
    "fr": "<code>none</code> ou l'image avec son URI rendue absolue",
    "ja": "<code>none</code> または画像の絶対的 URI",
    "ru": "<code>none</code> или изображение с абсолютным URI"
  },
  "nonReplacedBlockAndInlineBlockElements": {
    "de": "nicht ersetzte Blocklevel Elemente und nicht ersetzte Inlineblock Elemente",
    "en-US": "non-replaced block-level elements and non-replaced inline-block elements",
    "fr": "les éléments de bloc non remplacés et les éléments en bloc en ligne et en bloc (inline-block)",
    "ja": "非置換ブロックレベル要素と非置換インラインブロック要素",
    "ru": "не заменяемые блочные и inline-block элементы"
  },
  "nonReplacedBlockElements": {
    "de": "Nicht ersetzte <code>block</code>-Elemente (außer <code>table</code>-Elemente), <code>table-cell</code>- oder <code>inline-block</code>-Elemente",
    "en-US": "non-replaced <code>block</code> elements (except <code>table</code> elements), <code>table-cell</code> or <code>inline-block</code> elements",
    "fr": "éléments non-remplacés de type <code>block</code> ou <code>table</code>, ou éléments de type <code>table-cell</code> ou <code>inline-block</code>",
    "ja": "非置換ブロック要素（テーブル要素を除く）、テーブルセル、インラインブロック要素",
    "ru": "не заменяемые блочные элементы (кроме элементов <code>table</code>), <code>table-cell</code> или <code>inline-block</code> элементы"
  },
  "nonReplacedElements": {
    "en-US": "non-replaced elements"
  },
  "nonReplacedInlineElements": {
    "de": "nicht ersetzte Inlineelemente",
    "en-US": "non-replaced inline elements",
    "fr": "les éléments en ligne non remplacés",
    "ja": "非置換インライン要素",
    "ru": "не заменяемые строчные элементы"
  },
  "noPracticalInitialValue": {
    "de": "Es gibt keinen praktischen Initialwert dafür.",
    "en-US": "There is no practical initial value for it.",
    "fr": "Il n'y a pas de valeur initiale pour cela.",
    "ru": "На практике начального значения нет"
  },
  "noPracticalMedia": {
    "de": "Es gibt kein praktisches Medium dafür.",
    "en-US": "There is no practical media for it.",
    "fr": "Il n'y a pas de média pour cela.",
    "ru": "Для этого нет практического применения."
  },
  "normalizedAngle": {
    "de": "normalisierter Winkel",
    "en-US": "normalized angle",
    "fr": "angle normalisé",
    "ru": "нормализованный угол"
  },
  "normalOnElementsForPseudosNoneAbsoluteURIStringOrAsSpecified": {
    "de": "Bei Elementen ist der berechnete Wert immer <code>normal</code>. Falls bei {{cssxref(\"::before\")}} und {{cssxref(\"::after\")}} <code>normal</code> angegeben ist, ist der berechnete Wert <code>none</code>. Ansonsten, für URI Werte die absolute URI; für <code>attr()</code> Werte der resultierende String; für andere Schlüsselwörter wie angegeben.",
    "en-US": "On elements, always computes to <code>normal</code>. On {{cssxref(\"::before\")}} and {{cssxref(\"::after\")}}, if <code>normal</code> is specified, computes to <code>none</code>. Otherwise, for URI values, the absolute URI; for <code>attr()</code> values, the resulting string; for other keywords, as specified.",
    "fr": "Sur les éléments, le résultat du calcul est toujours <code>normal</code>. Sur {{cssxref(\"::before\")}} et {{cssxref(\"::after\")}}, si <code>normal</code> est spécifié, cela donnera <code>none</code>. Sinon, pour les valeurs d'URI, on aura l'URI absolue ; pour les valeurs <code>attr()</code>, on aura la chaine résultante ; pour les autres mots-clé, ce sera comme spécifié.",
    "ja": "通常要素で使われると常に <code>normal</code>。{{cssxref(\"::before\")}} 及び {{cssxref(\"::after\")}} では: <code>normal</code> の指定があれば計算値は <code>none</code>。指定がなければ、<ul><li>URI 値は、絶対的 URI となる</li><li><code>attr()</code> 値は、計算値の文字列となる</li><li>その他のキーワードについては指定どおり</li></ul>",
    "ru": "На элементах всегда вычисляется как <code>normal</code>. На {{cssxref(\"::before\")}} и {{cssxref(\"::after\")}}, если <code>normal</code> указано, интерпретируется как <code>none</code>. Иначе, для значений URI, абсолютного URI; для значений <code>attr()</code> - результирующая строка; для других ключевых слов, как указано."
  },
  "notAnimatable": {
<<<<<<< HEAD
    "en-US": "notAnimatable"
=======
    "en-US": "Not animatable"
>>>>>>> 73895781
  },
  "number": {
    "de": "<a href=\"/de/docs/Web/CSS/number#Interpolation\">Nummer</a>",
    "en-US": "a <a href=\"/en-US/docs/Web/CSS/number#Interpolation\" title=\"Values of the <number> CSS data type are interpolated as real, floating-point, numbers.\">number</a>",
    "fr": "un <a href=\"/fr/docs/Web/CSS/nombre#Interpolation\" title=\"Les valeurs du type <nombre> sont interpolées comme des nombres réels, en virgule flottante.\">nombre</a>",
    "ja": "<a href=\"/ja/docs/Web/CSS/number#Interpolation\" title=\"Values of the <number> CSS data type are interpolated as real, floating-point, numbers.\">number</a>",
    "ru": "<a href=\"/ru/docs/Web/CSS/number#Interpolation\" title=\"Значения типа данных CSS <число> интерполируются как вещественные числа с плавающей запятой.\">число</a>"
  },
  "numberOrLength": {
    "en-US": "either number or length",
    "ru": "число или длина"
  },
  "oneOrTwoValuesLengthAbsoluteKeywordsPercentages": {
    "de": "Einer oder mehrere Werte, mit absolut gemachten Längen und Schlüsselwörtern zu Prozentwerten umgewandelt",
    "en-US": "One or two values, with length made absolute and keywords translated to percentages",
    "fr": "Une ou deux valeurs, avec la longueur en absolue et les mots-clés traduits en pourcentage",
    "ru": "Одно или два значения, с абсолютной длинной и ключевыми словами, переведёнными в проценты"
  },
  "oneToFourPercentagesOrAbsoluteLengthsPlusFill": {
    "de": "ein bis vier Prozentwert(e) (wie angegeben) oder absolute Länge(n) plus das Schlüsselwort <code>fill</code>, falls angegeben",
    "en-US": "one to four percentage(s) (as specified) or absolute length(s), plus the keyword <code>fill</code> if specified",
    "fr": "un à quatre pourcentages, comme spécifiés, ou des longueurs absolues, suivis par le mot-clé <code>fill</code> si spécifié",
    "ja": "1 つから 4 つのパーセンテージ値（指定値）または絶対的な長さ。指定されていれば続けてキーワード <code>fill</code>",
    "ru": "одно к четырём процентам (как указано) или абсолютной длине(ам), плюс ключевое слово <code>fill</code>, если указано"
  },
  "optimumMinAndMaxValueOfAbsoluteLengthPercentageOrNormal": {
    "de": "ein optimaler, minimaler und maximaler Wert, jeder bestehend aus entweder einer absoluten Länge, einem Prozentwert oder dem Schlüsselwort <code>normal</code>",
    "en-US": "an optimum, minimum, and maximum value, each consisting of either an absolute length, a percentage, or the keyword <code>normal</code>",
    "fr": "trois valeurs, optimale, minimale et maximale, chacune consitant en une longueur absolue, un pourcentage ou le mot-clé <code>normal</code>",
    "ja": "それぞれ絶対指定の length、percentage、キーワード <code>normal</code>のいずれかである、最適値、最小値、最大値",
    "ru": "оптимальное, минимальное и максимальное значения, каждое из которых абсолютная длина, проценты или ключевое слово <code>normal</code>"
  },
  "optimumValueOfAbsoluteLengthOrNormal": {
    "de": "ein optimaler Wert, der entweder aus einer absoluten Länge oder dem Schlüsselwort <code>normal</code> besteht",
    "en-US": "an optimum value consisting of either an absolute length or the keyword <code>normal</code>",
    "fr": "une valeur optimale consistant en une longueur absolue ou <code>normal</code>",
    "ru": "оптимальное значение состоит из абсолютной длины или ключевого слова <code>normal</code>"
  },
  "orderOfAppearance": {
    "de": "Reihenfolge des Auftretens in der formalen Grammatik der Werte",
    "en-US": "order of appearance in the formal grammar of the values",
    "fr": "l'ordre d'apparition dans la grammaire formelle des valeurs",
    "ja": "形式文法における値の出現順",
    "ru": "порядок появления в формальной грамматике значений"
  },
  "percentageAsSpecifiedAbsoluteLengthOrNone": {
    "de": "der Prozentwert wie angegeben oder die absolute Länge oder <code>none</code>",
    "en-US": "the percentage as specified or the absolute length or <code>none</code>",
    "fr": "le pourcentage comme spécifié ou la longueur absolue ou le mot-clé <code>none</code>",
    "ja": "指定されたパーセンテージ値または絶対的な長さ、または <code>none</code>",
    "ru": "проценты, как указаны, абсолютная длина или <code>none</code>"
  },
  "percentageAsSpecifiedOrAbsoluteLength": {
    "de": "der Prozentwert wie angegeben oder die absolute Länge",
    "en-US": "the percentage as specified or the absolute length",
    "fr": "le pourcentage tel que spécifé ou une longeur absolue",
    "ja": "指定されたパーセンテージ値または絶対的な長さ",
    "ru": "процент, как указан, или аблосютная длина"
  },
  "percentageAutoOrAbsoluteLength": {
    "de": "ein Prozentwert oder <code>auto</code> oder die absolute Länge",
    "en-US": "a percentage or <code>auto</code> or the absolute length",
    "fr": "un pourcentage ou <code>auto</code> ou une longueur absolue",
    "ja": "パーセンテージ、auto、絶対的な長さのいずれか",
    "ru": "процент, <code>auto</code> или абсолютная длина"
  },
  "percentageOrAbsoluteLengthPlusKeywords": {
    "de": "der Prozentwert wie angegeben oder die absolute Länge plus Schlüsselwörter, falls angegeben",
    "en-US": "the percentage as specified or the absolute length, plus any keywords as specified",
    "fr": "le pourcentage tel que spécifié ou la longueur absolue, ainsi que les mots-clé comme spécifiés",
    "ja": "指定されたパーセンテージ値または絶対的な長さ、続けて指定された任意の数のキーワード",
    "ru": "процент, как указан или абсолютная длина, а также любые ключевые слова"
  },
  "percentages": {
    "de": "Prozentwerte",
    "en-US": "Percentages",
    "fr": "Pourcentages",
    "ja": "パーセンテージ",
    "ru": "Проценты"
  },
  "percentagesOrLengthsFollowedByFill": {
    "de": "die Prozentwerte oder Längen gefolgt vom Schlüsselwort <code>fill</code>",
    "en-US": "the percentages or lengths, eventually followed by the keyword <code>fill</code>",
    "fr": "les pourcentages ou les longueurs, éventuellement suivis par le mot-clé <code>fill</code>",
    "ru": "проценты или длины, в конечном счете, следует ключевое слово <code>fill</code>"
  },
  "perGrammar": {
    "de": "nach Grammatik",
    "en-US": "per grammar",
    "fr": "selon la grammaire",
    "ja": "構文通り"
  },
  "position": {
    "de": "<a href=\"/de/docs/Web/CSS/number#Interpolation\" title=\"Werte des <position> Datentyps werden unabhängig für Abszisse und Ordinate interpoliert. Da die Geschwindigkeit für beide durch dieselbe <timing-function> bestimmt wird, wird der Punkt einer Linie folgen.\">Position</a>",
    "en-US": "a <a href=\"/en-US/docs/Web/CSS/position_value#Interpolation\" title=\"Values of the <position> data type are interpolated independently for the abscissa and ordinate. As the speed is defined by the same <timing-function> for both, the point will move following a line.\">position</a>",
    "fr": "une <a href=\"/fr/docs/Web/CSS/position_value#Interpolation\" title=\"Les valeurs de type <position> sont interpolées indépendamment pour les abscisses et pour les ordonnées. La vitesse est définie par la même <timing-function>, le point se déplacera donc suivant une ligne.\">position</a>",
    "ru": "<a href=\"/ru/docs/Web/CSS/position_value#Interpolation\" title=\"Значении типа данных <позиция> интерполизуются независимо как абсцисса или ордината. Скорость определяется по одной <временной функции> для обоих координат, точка будет двигаться следуя линии.\">позиция</a>"
  },
  "positionedElements": {
    "de": "positionierte Elemente",
    "en-US": "positioned elements",
    "fr": "éléments positionnés",
    "ja": "配置された要素",
    "ru": "позиционированные элементы"
  },
  "rectangle": {
    "de": "<a href=\"/de/docs/Web/CSS/shape#Interpolation\">Rechteck</a>",
    "en-US": "a <a href=\"/en-US/docs/Web/CSS/shape#Interpolation\" title=\"Values of the <shape> CSS data type which are rectangles are interpolated over their top, right, bottom and left component, each treated as a real, floating-point number.\">rectangle</a>",
    "fr": "un <a href=\"/fr/docs/Web/CSS/forme#Interpolation\" title=\"Valeurs de type CSS <forme> qui ont des rectangles interpolés sur leurs composantes haute, droite, basse et gauche dont chacune est traitée comme un nombre flottant réel.\">rectangle</a>",
    "ja": "<a href=\"/ja/docs/Web/CSS/shape#Interpolation\" title=\"Values of the <shape> CSS data type which are rectangles are interpolated over their top, right, bottom and left component, each treated as a real, floating-point number.\">rectangle</a>",
    "ru": "<a href=\"/ru/docs/Web/CSS/shape#Interpolation\" title=\"Значения типа данных CSS <фигура>, которые являются прямоугольниками, интерполируются по их верхней, правой, нижней и левой компоненте, каждая из которых трактуется как вещественное число или с плавающей запятой.\">прямоугольник</a>"
  },
  "referToBorderBox": {
    "de": "beziehen sich auf die Rahmenbox des Elements",
    "en-US": "refer to the element’s border box",
    "fr": "fait référence à l'élément <code>border box</code>",
    "ru": "относятся к границе элемента"
  },
  "referToContainingBlockHeight": {
    "de": "bezieht sich auf die Höhe des äußeren Elements",
    "en-US": "refer to the height of the containing block",
    "fr": "se rapporte à la hauteur du bloc contenant",
    "ja": "包含ブロックの高さ",
    "ru": "относятся к высоте содержащего блока"
  },
  "referToDimensionOfBorderBox": {
    "de": "bezieht sich auf die Größe der Border-Box",
    "en-US": "refer to the corresponding dimension of the border box",
    "fr": "se rapporte à la dimension correspondance de la boîte de bordure",
    "ru": "относятся к соответствующему размеру границы элемента"
  },
  "referToDimensionOfContentArea": {
    "de": "beziehen sich auf die entsprechende Dimension des Inhaltsbereichs",
    "en-US": "refer to corresponding dimension of the content area",
    "fr": "fait référence à la dimension correspondante de la zone de contenu",
    "ja": "該当するコンテンツ領域の寸法を参照",
    "ru": "относятся к соответвующему размеру области содержимого"
  },
  "referToElementFontSize": {
    "de": "bezieht sich auf die Schriftgröße des Elternelements",
    "en-US": "refer to the font size of the element itself",
    "fr": "se rapporte à la taille de la police de l'élément lui-même",
    "ja": "要素自身のフォントサイズ",
    "ru": "относятся к размеру шрифта самого элемента"
  },
  "referToFlexContainersInnerMainSize": {
    "de": "bezieht sich auf die Hauptgröße des Flexcontainers",
    "en-US": "refer to the flex container's inner main size",
    "fr": "se rapporte à la principale taille interne du conteneur flexible",
    "ru": "относятся к внутреннему размеру главного flex-контейнера"
  },
  "referToHeightOfBackgroundPositioningAreaMinusBackgroundImageHeight": {
    "de": "bezieht sich auf die Höhe des Hintergrundpositionsbereichs abzüglich der Höhe des Hintergrundbilds",
    "en-US": "refer to height of background positioning area minus height of background image",
    "fr": "fait référence à la hauteur de la zone de positionement de l'arrière-plan moins la hauteur de l'image d'arrière-plan",
    "ru": "относятся к высоте области позиционирования фона минус высота фонового изображения"
  },
  "referToHeightOfInitialViewport": {
    "de": "beziehen sich auf die Höhe des ursprünglichen Viewports",
    "en-US": "refer to the height of the initial viewport",
    "fr": "fait référence à la hauteur de la zone d'affichage (<i>viewport</i>) initiale",
    "ru": "относятся к высоте изначальной области просмотра"
  },
  "referToLineBoxWidth": {
    "en-US": "calculated with respect to the width of the line box"
  },
  "referToLineHeight": {
    "de": "bezieht sich auf die {{cssxref(\"line-height\")}} des Elements selbst",
    "en-US": "refer to the {{cssxref(\"line-height\")}} of the element itself",
    "fr": "se rapporte à la hauteur de ligne de l'élément lui-même",
    "ja": "要素自身の行の高さ",
    "ru": "относятся к {{cssxref(\"line-height\")}} самого элемента"
  },
  "referToParentElementsFontSize": {
    "de": "bezieht sich auf die Schriftgröße des Elternelements",
    "en-US": "refer to the parent element's font size",
    "fr": "se rapporte à la taille de la police de l'élément parent",
    "ja": " 親要素の font-size",
    "ru": "относятся к размеру шрифта родителя"
  },
  "referToReferenceBoxWhenSpecifiedOtherwiseBorderBox": {
    "en-US": "refer to reference box when specified, otherwise border-box"
  },
  "referToSizeOfBackgroundPositioningAreaMinusBackgroundImageSize": {
    "de": "bezieht sich auf die Größe des Hintergrundpositionsbereichs abzüglich der Größe des Hintergrundbilds; die Größe bezieht sich auf die vertikalen und horizontalen Verschiebungen",
    "en-US": "refer to the size of the background positioning area minus size of background image; size refers to the width for horizontal offsets and to the height for vertical offsets",
    "fr": "se rapporte à la taille de la zone de positionnement de l'arrière-plan, moins la taille de l'image; la taille se rapporte à la largeur pour les décalages horizontaux et à la hauteur pour les décalages verticaux",
    "ru": "относятся к размеру области позиционирования фона минус размер фонового изображения; размер - ширина горизонтальных смещений и высота вертикальных"
  },
  "referToSizeOfBorderImage": {
    "de": "bezieht sich auf die Größe des Bildes",
    "en-US": "refer to the size of the border image",
    "fr": "se rapporte à la taille de l'image de bordure",
    "ja": "ボーダー画像のサイズ",
    "ru": "относятся к размеру рамки изображения"
  },
  "referToSizeOfBoundingBox": {
    "de": "bezieht sich auf die Größe der äußeren Box",
    "en-US": "refer to the size of bounding box",
    "fr": "se rapporte à la taille de la boîte de l'élément",
    "ja": "bounding box のサイズ",
    "ru": "ссылается на размер ограничительной рамки"
  },
  "referToSizeOfElement": {
    "de": "beziehen sich auf die Größe der Box selbst",
    "en-US": "refer to the size of the box itself",
    "fr": "fait référence à la taille de la boîte elle-même",
    "ru": "ссылается на размер самого блока"
  },
  "referToSizeOfFont": {
    "de": "ja, beziehen sich auf die entsprechende Größe der Schriftart",
    "en-US": "yes, refer to the corresponding size of the text font",
    "fr": "oui, indique la taille correspondante de la police de texte",
    "ru": "да, относятся к соответствующему размеру шрифта текста"
  },
  "referToSizeOfMaskBorderImage": {
    "en-US": "refer to size of the mask border image"
  },
  "referToSizeOfMaskPaintingArea": {
    "de": "beziehen sich auf die Größe des Maskenzeichenbereichs minus der Größe des Maskenebenenbildes (siehe den Text zu {{cssxref(\"background-position\")}})",
    "en-US": "refer to size of mask painting area minus size of mask layer image (see the text for {{cssxref(\"background-position\")}})",
    "fr": "fait référence à la taille du masque pour la zone de pointure moins la taille du masque pour la taille de l'image (voir {{cssxref(\"background-position\")}})",
    "ru": "относятся к размеру маски области рисования минус размер маски слоя изображения (смотрите статью о {{cssxref(\"background-position\")}})"
  },
  "referToTotalPathLength": {
    "de": "beziehen sich auf die Gesamtlänge des Pfads",
    "en-US": "refer to the total path length",
    "fr": "se rapporte à la longueur totale du chemin",
    "ru": "относятся к общей длине пути"
  },
  "referToWidthAndHeightOfElement": {
    "de": "beziehen sich auf Breite und Höhe des Elements",
    "en-US": "refer to width and height of element itself",
    "fr": "se rapporte à la largeur et à la hauteur de l'élément lui-même",
    "ru": "относятся к ширине и высоте самого элемента"
  },
  "referToWidthOfAffectedGlyph": {
    "de": "bezieht sich auf die Breite des jeweiligen Zeichens",
    "en-US": "refer to the width of the affected glyph",
    "fr": "se rapporte à la largeur du glyphe concerné",
    "ja": "作用する glyph の width",
    "ru": "зависит от ширины символа"
  },
  "referToWidthOfBackgroundPositioningAreaMinusBackgroundImageHeight": {
    "de": "bezieht sich auf die Breite des Hintergrundpositionsbereichs abzüglich der Höhe des Hintergrundbilds",
    "en-US": "refer to width of background positioning area minus height of background image",
    "fr": "fait référence à la largeur de la zone de positionement de l'arrière-plan moins la hauteur de l'image d'arrière-plan",
    "ru": "относятся к ширине области позиционирования фона минус высота фонового изображения"
  },
  "referToWidthOfContainingBlock": {
    "de": "bezieht sich auf die Breite des äußeren Elements",
    "en-US": "refer to the width of the containing block",
    "fr": "se rapporte à la largeur du bloc contenant",
    "ja": "包含ブロックの幅",
    "ru": "ссылается на ширину содержащего блока"
  },
  "referToWidthOfInitialViewport": {
    "de": "beziehen sich auf die Breite des ursprünglichen Viewports",
    "en-US": "refer to the width of the initial viewport",
    "fr": "fait référence à la largeur de la zone d'affichage (<i>viewport</i>) initiale",
    "ru": "относятся к ширине изначальной области просмотра"
  },
  "referToWidthOrHeightOfBorderImageArea": {
    "de": "bezieht sich auf die Größe des Rahmenbildbereichs",
    "en-US": "refer to the width or height of the border image area",
    "fr": "se rapporte à la largeur ou la hauteur de la zone de l'image de bordure",
    "ru": "относятся к высоте или ширине области рамки картинки"
  },
  "regardingHeightOfGeneratedBoxContainingBlockPercentages0": {
    "de": "Der Prozentwert wird unter Berücksichtigung der Höhe des die generierte Box beinhaltenden Blocks berechnet. Falls die Höhe des beinhaltenden Blocks nicht explizit angegeben wurde (d. h. sie hängt von der Höhe des Inhalts ab) und dieses Element nicht absolut positioniert ist, wird der Prozentwert wie <code>0</code> behandelt.",
    "en-US": "The percentage is calculated with respect to the height of the generated box's containing block. If the height of the containing block is not specified explicitly (i.e., it depends on content height), and this element is not absolutely positioned, the percentage value is treated as <code>0</code>.",
    "es": "Se refiere a la altura del bloque contenedor.",
    "fr": "Le poucentage est par rapport à la hauteur de la boîte générée par le bloc contenant. Si la hauteur du bloc contenant n'est pas explicitement spécifiée (c'est-à-dire qu'elle dépend de la hauteur du contenu), et si cet élément n'est pas absolument positionné , la valeur du pourcentage est traitée comme si elle valait <code>0</code>.",
    "ja": "パーセンテージは、生成ボックスの包含ブロックの高さを基準に計算されます。 包含ブロックの高さが明示的に定義されず（この場合コンテンツの高さに依存します）この要素が絶対位置指定されていないなら、パーセンテージ値は 0 として扱われます。",
    "ru": "Процент для генерируемого блока рассчитывается по отношению к высоте содержащего блока. Если высота содержащего блока не задана явно (т.е. зависит от высоты содержимого), и этот этот элемент позиционирован не абсолютно, процентное значение интерпретируется как <code>0</code>."
  },
  "regardingHeightOfGeneratedBoxContainingBlockPercentagesNone": {
    "de": "Der Prozentwert wird unter Berücksichtigung der Höhe des die generierte Box beinhaltenden Blocks berechnet. Falls die Höhe des beinhaltenden Blocks nicht explizit angegeben wurde (d. h. sie hängt von der Höhe des Inhalts ab) und dieses Element nicht absolut positioniert ist, wird der Prozentwert wie <code>none</code> behandelt.",
    "en-US": "The percentage is calculated with respect to the height of the generated box's containing block. If the height of the containing block is not specified explicitly (i.e., it depends on content height), and this element is not absolutely positioned, the percentage value is treated as <code>none</code>.",
    "fr": "Le pourcentage est par rapport à la hauteur de la boîte générée par le bloc contenant. Si la hauteur du bloc contenant n'est pas explicitement spécifiée (c'est-à-dire qu'elle dépend de la hauteur du contenu), et si cet élément n'est pas absolument positionné, la valeur du pourcentage est traitée comme si elle valait <code>none</code>.",
    "ja": " パーセンテージは、生成ボックスの包含ブロックの高さを基準に計算されます。 包含ブロックの高さが明示的に定義されず（コンテンツの高さに依存します）この要素が絶対位置指定されていないなら、パーセンテージ値は none として扱われます。",
    "ru": "Процент для генерируемого блока рассчитывается по отношению к высоте содержащего блока. Если высота содержащего блока не задана явно (т.е. зависит от высоты содержимого), и этот элемент позиционирован не абсолютно, процентное значение интерпретируется как <code>none</code>."
  },
  "regardingHeightOfGeneratedBoxContainingBlockPercentagesRelativeToContainingBlock": {
    "de": "Der Prozentwert wird unter Berücksichtigung der Höhe des die generierte Box beinhaltenden Blocks berechnet. Falls die Höhe des beinhaltenden Blocks nicht explizit angegeben wurde (d. h. sie hängt von der Höhe des Inhalts ab) und dieses Element nicht absolut positioniert ist, ist der berechnete Wert <code>auto</code>. Eine prozentuale Höhe beim Wurzelelement ist relativ zum ursprünglichen beinhaltenden Block.",
    "en-US": "The percentage is calculated with respect to the height of the generated box's containing block. If the height of the containing block is not specified explicitly (i.e., it depends on content height), and this element is not absolutely positioned, the value computes to <code>auto</code>. A percentage height on the root element is relative to the initial containing block.",
    "fr": "Le poucentage est par rapport à la hauteur de la boîte générée par le bloc contenant. Si la hauteur du bloc contenant n'est pas explicitement spécifiée (c'est-à-dire qu'elle dépend de la hauteur du contenu), et si cet élément n'est pas absolument positionné, la valeur du pourcentage est traitée comme <code>auto</code> et la hauteur du pourcentage sur l'élément racine est relative au bloc contenant initial.",
    "ja": "パーセンテージは包含ブロックの高さ基準。包含ブロックの高さが明示されず（＝コンテンツの高さ依存の場合）、この要素が絶対位置指定されていないなら、値は <code>auto</code> になります。ルート要素で高さをパーセンテージ指定すると、初期包含ブロックに相対的になります。",
    "ru": "Процент для генерируемого блока рассчитывается по отношению к высоте содержащего блока. Если высота содержащего блока не задана явно (т.е. зависит от высоты содержимого), и этот этот элемент позиционирован не абсолютно, значение будет <code>auto</code>. Процентная высота на корневом элементе относительна первоначальному блоку."
  },
  "relatedAtRule": {
    "de": "Zugehörige <a href=\"/de/docs/Web/CSS/At-Regel\">@-Regel</a>",
    "en-US": "Related <a href=\"/en-US/docs/Web/CSS/At-rule\">at-rule</a>",
    "fr": "En lien avec les <a href=\"/fr/docs/Web/CSS/Règles_%40\">règles @</a>",
    "ja": "関連する <a href=\"/ja/docs/Web/CSS/At-rule\">@規則</a>",
    "ru": "Связано с <a href=\"/ru/docs/Web/CSS/At-rule\">@-правила</a>"
  },
  "relativeToBackgroundPositioningArea": {
    "de": "bezieht sich auf den jeweiligen Bereich",
    "en-US": "relative to the background positioning area",
    "fr": "relatifs à la zone de positionnement du fond",
    "ru": "относительно области позиционирования фона"
  },
  "relativeToMaskBorderImageArea": {
    "en-US": "relative to width/height of the mask border image area"
  },
  "relativeToScrollContainerPaddingBoxAxis": {
    "de": "relativ zur gleichen Achse der Innenabstandsbox des Scrollcontainers",
    "en-US": "relative to same axis of the padding-box of the scroll container",
    "fr": "relatif au même axe de la <code>padding-box</code> du conteneur d'ascenceur",
    "ru": "относительно той же оси и внутренних отступов прокручиваемого контейнера"
  },
  "relativeToTheScrollContainersScrollport": {
    "en-US": "relative to the scroll container's scrollport"
  },
  "repeatableList": {
    "de": "mehrfache Werte der folgenden Eigenschaften: ",
    "en-US": "a repeatable list of ",
    "fr": "une liste répétable de ",
    "ja": "の反復可能リスト",
    "ru": "повторяющийся список из "
  },
  "repeatableListOfSimpleListOfLpc": {
    "en-US": "repeatable list of simple list of length, percentage, or calc"
  },
  "replacedElements": {
    "de": "ersetzte Elemente",
    "en-US": "replaced elements",
    "fr": "éléments remplacés",
    "ru": "заменяемые элементы"
  },
  "rubyAnnotationsContainers": {
    "de": "Ruby-Anmerkungscontainer",
    "en-US": "ruby annotations containers",
    "fr": "annotations ruby des conteneurs",
    "ru": "контейнеры ruby-аннотаций"
  },
  "rubyBasesAnnotationsBaseAnnotationContainers": {
    "de": "Ruby-Basiselemente, Ruby-Anmerkungen, Ruby-Basiscontainer, Ruby-Anmerkungscontainer",
    "en-US": "ruby bases, ruby annotations, ruby base containers, ruby annotation containers",
    "fr": "bases ruby, annotations ruby, conteneurs de bases ruby, conteneurs d'annotations ruby",
    "ru": "базовые элементы ruby, аннотации к ruby, базовые ruby контейнеры, контейнеры аннотаций к ruby"
  },
  "sameAsBoxOffsets": {
    "de": "wie die Boxoffsets: {{cssxref(\"top\")}}, {{cssxref(\"right\")}}, {{cssxref(\"bottom\")}}, {{cssxref(\"left\")}} Eigenschaften, mit dem Unterschied, dass die Richtungen logisch sind",
    "en-US": "same as box offsets: {{cssxref(\"top\")}}, {{cssxref(\"right\")}}, {{cssxref(\"bottom\")}}, {{cssxref(\"left\")}} properties except that directions are logical",
    "fr": "identiques aux propriétés qui décalent les boîtes : {{cssxref(\"top\")}}, {{cssxref(\"right\")}}, {{cssxref(\"bottom\")}}, {{cssxref(\"left\")}} sauf que ces directions sont logiques",
    "ru": "также как смещение блоков свойствами: {{cssxref(\"top\")}}, {{cssxref(\"right\")}}, {{cssxref(\"bottom\")}}, {{cssxref(\"left\")}}, кроме того направления логичны"
  },
  "sameAsMargin": {
    "de": "wie bei {{cssxref(\"margin\")}}",
    "en-US": "same as {{cssxref(\"margin\")}}",
    "fr": "identique à {{cssxref(\"margin\")}}",
    "ru": "с таким же {{cssxref(\"margin\")}}"
  },
  "sameAsMaxWidthAndMaxHeight": {
    "de": "wie bei {{cssxref(\"max-width\")}} und {{cssxref(\"max-height\")}}",
    "en-US": "same as {{cssxref(\"max-width\")}} and {{cssxref(\"max-height\")}}",
    "fr": "identique à {{cssxref(\"max-width\")}} et à {{cssxref(\"max-height\")}}",
    "ru": "с такими же {{cssxref(\"max-width\")}} и {{cssxref(\"max-height\")}}"
  },
  "sameAsMinWidthAndMinHeight": {
    "de": "wie bei {{cssxref(\"min-width\")}} und {{cssxref(\"min-height\")}}",
    "en-US": "same as {{cssxref(\"min-width\")}} and {{cssxref(\"min-height\")}}",
    "fr": "identique à {{cssxref(\"min-width\")}} et à {{cssxref(\"min-height\")}}",
    "ru": "с такими же {{cssxref(\"min-width\")}} и {{cssxref(\"min-height\")}}"
  },
  "sameAsWidthAndHeight": {
    "de": "wie bei {{cssxref(\"width\")}} und {{cssxref(\"height\")}}",
    "en-US": "same as {{cssxref(\"width\")}} and {{cssxref(\"height\")}}",
    "fr": "identique à {{cssxref(\"width\")}} et à {{cssxref(\"height\")}}",
    "ru": "с такими же {{cssxref(\"width\")}} и {{cssxref(\"height\")}}"
  },
  "scrollContainers": {
    "de": "Scrollcontainer",
    "en-US": "scroll containers",
    "fr": "conteneurs d'ascenseurs",
    "ja": "スクロールコンテナー",
    "ru": "прокручиваемые контейнеры"
  },
  "scrollingBoxes": {
    "de": "scrollende Boxen",
    "en-US": "scrolling boxes",
    "fr": "boîtes défilantes",
    "ja": "スクロールするボックス",
    "ru": "прокручиваемые блоки"
  },
  "seeProse": {
    "de": "siehe Text",
    "en-US": "see prose",
    "fr": "voir le texte",
    "ru": "смотреть текст"
  },
  "shadowList": {
    "de": "eine <a href=\"/de/docs/Web/CSS/box-shadow#Interpolation\" title=\"Die color, x, y, blur und spread (falls anwendbar) Komponenten einer Schattenliste werden unabhängig voneinander interpoliert. Falls sich der inset-Wert irgendeines Schattenpaares der beiden Listen unterscheidet, gilt die gesamte liste als nicht interpolierbar. Falls eine Liste kürzer ist als die andere, wird die kürzere mit transparenten Schatten aufgefüllt, deren Längen alle auf 0 gesetzt sind und deren inset-Wert der längeren Liste entspricht.\">Liste von Schatten</a>",
    "en-US": "a <a href=\"/en-US/docs/Web/CSS/box-shadow#Interpolation\" title=\"The color, x, y, blur and spread (if applicable) components of shadow lists are interpolated independently. If the inset value of any shadow pair differs between both lists, the whole list is uninterpolable. If one list is smaller than the other, it gets padded with transparent shadows with all their lengths set to 0 and its inset value matching the longer list.\">shadow list</a>",
    "fr": "une <a href=\"/fr/docs/Web/CSS/box-shadow#Interpolation\" title=\"Les composantes de couleur, coordonnées x, y, de flou et d'étalement (si applicable) des listes d'ombres sont interpolées indépendamment. Si la valeur inset de n'importe quelle ombre différe entre les deux listes, toute la liste ne pourra pas être interpolée. Si une liste est plus petite qu'une autre, elle sera complétée avec des ombres transparentes dont les longueurs sont nulles et dont les valeurs d'inset correspondent à celles de la liste plus longue.\">liste d'ombres</a>",
    "ja": "a <a href=\"/ja/docs/Web/CSS/box-shadow#Interpolation\" title=\"影のリストは、色の成分、 x、 y、 ぼかし、 (適切であれば) 広がりの成分で個別に補完されます。両方のリストで影の組の inset の値が異なる場合は、リスト全体は補完されません。一方のリストがもう一方より短い場合は、 transparent の色の影で補完し、すべての長さが 0 であり、 inset (の有無) が一致するものがあれば、より長いリストに一致します。\">影のリスト</a>",
    "ru": "<a href=\"/ru/docs/Web/CSS/box-shadow#Interpolation\" title=\"Цвет, абсцисса, ордината, размытие и распространение (если применено) списка теней интерполируются независимо. Если внутреннее значение какой-либо пары теней различается в обоих списках, интерполизуется весь список. Если один список меньше остальных, он дополняется прозрачностью теней со всей их длинной установленной в 0, а его внутреннее значение соответвует длинному списку.\">список теней</a>"
  },
  "simpleList": {
    "de": "ein einfacher Wert der folgenden Eigenschaften: ",
    "en-US": "a simple list of ",
    "fr": "une simple liste de ",
    "ja": "単純なリスト: ",
    "ru": "простой список из "
  },
  "simpleListOfLpc": {
    "en-US": "simple list of length, percentage, or calc",
    "ja": "length, percentage, calc の単純なリスト"
  },
  "simpleListOfLpcDifferenceLpc": {
    "en-US": "simple list of length, percentage, or calc, provided the only differences are in the values of the length, percentage, or calc components in the list"
  },
  "specifiedIntegerOrAbsoluteLength": {
    "de": "die angegebene Ganzzahl oder eine absolute Länge",
    "en-US": "the specified integer or an absolute length",
    "fr": "l'entier spécifié ou une longueur absolue",
    "ja": "指定された整数値または絶対的な長さ",
    "ru": "указанное целое число или абсолютная длина"
  },
  "specifiedValueClipped0To1": {
    "de": "der angegebene Wert, auf den Bereich <code>[0,1]</code> abgeschnitten",
    "en-US": "the specified value, clipped in the range <code>[0,1]</code>",
    "fr": "la valeur spécifiée, écrêtée à l'intervalle <code>[0,1]</code>",
    "ja": "指定値。<code>[0,1]</code> の範囲内にクリップされます",
    "ru": "указанное значение, обрезается до диапозона <code>[0,1]</code>"
  },
  "specifiedValueNumberClipped0To1": {
    "de": "Derselbe wie der angegebene Wert nachdem die {{cssxref(\"number\")}} auf den Bereich [0.0, 1.0] zugeschnitten wurde.",
    "en-US": "The same as the specified value after clipping the {{cssxref(\"number\")}} to the range [0.0, 1.0].",
    "fr": "La même que la valeur spécifiée après avoir écrêté {{cssxref(\"number\")}} dans l'intervalle [0.0, 1.0].",
    "ru": "Тоже, что и указанное значение, после обрезки {{cssxref(\"number\")}} до диапозона [0.0, 1.0]."
  },
  "startOrNamelessValueIfLTRRightIfRTL": {
    "de": "<code>start</code> oder ein namenloser Wert, der sich wie <code>left</code> verhält, falls {{cssxref(\"direction\")}} den Wert <code>ltr</code> hat, <code>right</code>, falls {{cssxref(\"direction\")}} den Wert <code>rtl</code> hat, falls <code>start</code> nicht vom Browser unterstützt wird.",
    "en-US": "<code>start</code>, or a nameless value that acts as <code>left</code> if {{cssxref(\"direction\")}} is <code>ltr</code>, <code>right</code> if {{cssxref(\"direction\")}} is <code>rtl</code> if <code>start</code> is not supported by the browser.",
    "fr": "<code>start</code>, ou une valeur non nommée se comportant comme <code>left</code> si {{cssxref(\"direction\")}} est <code>ltr</code>, <code>right</code> si {{cssxref(\"direction\")}} est <code>rtl</code> si <code>start</code> n'est pas supporté par le navigateur",
    "ja": "<code>start</code>。<code>start</code> をサポートしないブラウザでは、{{cssxref(\"direction\", \"文章の方向\")}}が <code>ltr</code> なら <code>left</code>、<code>rtl</code> なら <code>right</code> として動作する無名の値",
    "ru": "<code>start</code>, или неназванное значение, которое действует как <code>left</code>, если {{cssxref(\"direction\")}}: <code>ltr</code> или как <code>right</code>, если {{cssxref(\"direction\")}}: <code>rtl</code>, а если <code>start</code> не поддерживается браузером."
  },
  "tableCaptionElements": {
    "de": "table-caption Elemente",
    "en-US": "table-caption elements",
    "fr": "éléments qui sont des légendes de tableaux",
    "ja": "table-caption 要素",
    "ru": "заголовки таблиц"
  },
  "tableCellElements": {
    "de": "table-cell Elemente",
    "en-US": "table-cell elements",
    "fr": "éléments qui sont des cellules de tableau",
    "ja": "テーブルセル要素",
    "ru": "ячейки таблицы"
  },
  "tableElements": {
    "de": "<code>table</code>- und <code>inline-table</code>-Elemente",
    "en-US": "<code>table</code> and <code>inline-table</code> elements",
    "fr": "des éléments <code>table</code> and <code>inline-table</code>",
    "ja": "<code>table</code> および <code>inline-table</code> 要素",
    "ru": "<code>table</code> и <code>inline-table</code> элементы"
  },
  "textElements": {
    "de": "Textelemente",
    "en-US": "text elements",
    "fr": "éléments textes",
    "ja": "テキスト要素",
    "ru": "текстовые элементы"
  },
  "textFields": {
    "de": "Textfelder",
    "en-US": "text fields",
    "fr": "champs de texte",
    "ja": "テキストフィールド",
    "ru": "текстовые поля"
  },
  "transform": {
    "de": "Transformation",
    "en-US": "a transform",
    "fr": "une transformation",
    "ja": "transform",
    "ru": "трансформация"
  },
  "transformableElements": {
    "de": "transformierbare Elemente",
    "en-US": "transformable elements",
    "fr": "éléments transformables",
    "ja": "変形可能要素",
    "pt-BR": "qualquer elemento transformavel",
    "ru": "трансформируемые элементы"
  },
  "translucentValuesRGBAOtherwiseRGB": {
    "de": "Falls der Wert durchscheinend ist, ist der berechnete Wert der entsprechende <code>rgba()</code> Wert. Falls nicht, ist er der entsprechende <code>rgb()</code> Wert. Das <code>transparent</code> Schlüsselwort wird zu <code>rgb(0,0,0)</code>.",
    "en-US": "If the value is translucent, the computed value will be the <code>rgba()</code> corresponding one. If it isn't, it will be the <code>rgb()</code> corresponding one. The <code>transparent</code> keyword maps to <code>rgba(0,0,0,0)</code>.",
    "fr": "si la valeur est translucide, la valeur calculée est la fonction <code>rgba()</code>correspondante. Sinon, la fonction <code>rgb()</code>correspondante. Le mot-clé <code>transparent</code> devient <code>rgb(0,0,0)</code>.",
    "ja": "半透明の値なら、計算値はそれに対応する <code>rgba()</code>。さもなくばその値に対応する <code>rgb()</code>。<code>transparent</code> キーワードは <code>rgba(0,0,0,0)</code> にマップされます。",
    "ru": "Если значение полупрозрачно, значение будет соответствовать <code>rgba()</code>. А если не будет полупрозрачным, то будет использоваться <code>rgb()</code>. Ключевое слово <code>transparent</code> интерпретируется в <code>rgba(0,0,0,0)</code>."
  },
  "\"\"": {
    "en-US": "\"\" (the empty string)"
  },
  "\". \"": {
    "en-US": "\". \" (full stop followed by a space)"
  },
  "twoAbsoluteLengthOrPercentages": {
    "de": "zwei absolute {{cssxref(\"length\")}} oder {{cssxref(\"percentage\")}}",
    "en-US": "two absolute {{cssxref(\"length\")}}s or {{cssxref(\"percentage\")}}s",
    "fr": "deux {{cssxref(\"longueur\",\"longueurs\")}} absolues ou deux {{cssxref(\"pourcentage\",\"pourcentages\")}}",
    "ja": "２つの絶対的な {{cssxref(\"length\")}} 又は {{cssxref(\"percentage\")}} 値",
    "ru": "две абсолютных {{cssxref(\"length\")}} или {{cssxref(\"percentage\")}}"
  },
  "twoAbsoluteLengths": {
    "de": "zwei absolute Längen",
    "en-US": "two absolute lengths",
    "fr": "deux longueurs absolues",
    "ru": "две абсолютные длины"
  },
  "uniqueOrder": {
    "de": "die eindeutige Reihenfolge definiert durch die formale Grammatik",
    "en-US": "the unique non-ambiguous order defined by the formal grammar",
    "es": "el orden único no-ambigüo definido por la gramática formal",
    "fr": "l'ordre unique et non-ambigu défini par la grammaire formelle",
    "ja": "形式文法で定義される一意のあいまいでない順序",
    "ru": "уникальный неоднозначный порядок, определённый формальной грамматикой"
  },
  "variesFromBrowserToBrowser": {
    "de": "Variiert von einem Browser zum anderen",
    "en-US": "Varies from one browser to another",
    "fr": "Varie d'un navigateur à l'autre",
    "ru": "Варьируется от браузера к браузеру"
  },
  "visibility": {
    "de": "<a href=\"/de/docs/Web/CSS/visibility#Interpolation\">Sichtbarkeit</a>",
    "en-US": "a <a href=\"/en-US/docs/Web/CSS/visibility#Interpolation\" title=\"Values of the visibility CSS property are interpolable if the start or the end value is visible. In that case all values of the timing function which are equal to 1 map to visible and non-equal to 1 to non-visible.\">visibility</a>",
    "fr": "une <a href=\"/fr/docs/Web/CSS/visibility#Interpolation\" title=\"Les valeurs de la propriété CSS visibility sont interpolables si une des valeurs de début ou de fin est visible. Dans ce cas, toutes les valeurs de la fonction de temporisation qui sont égales à 1 sont associées à visible, et celles non égales à 1, à non-visible.\">visibilité</a>",
    "ja": "<a href=\"/ja/docs/Web/CSS/visibility#Interpolation\" title=\"Values of the visibility CSS property are interpolable if the start or the end value is visible. In that case all values of the timing function which are equal to 1 map to visible and non-equal to 1 to non-visible.\">visibility</a>",
    "ru": "<a href=\"/ru/docs/Web/CSS/visibility#Interpolation\" title=\"Значения свойства CSS visibility интерполируются, если начальное или конечное значение установлено в visible. В этом случае все значения временной функции, равные 1 отображаются, а не равные 1 не отображаются.\">видимость</a>"
  },
  "visual": {
    "de": "visuell",
    "en-US": "visual",
    "fr": "visuel",
    "ja": "視覚",
    "ru": "визуальный"
  },
  "visualInContinuousMediaNoEffectInOverflowColumns": {
    "de": "<code>visual</code>, aber in kontinuierlichen Medien hat sie keinen Effekt in überlaufenden Spalten",
    "en-US": "<code>visual</code>, but, in continuous media, has no effect in overflow columns",
    "fr": "<code>visual</code>, mais n'a pas d'effet sur le débordement des colonnes pour un média continu",
    "ja": "<code>visual</code>。ただし連続メディアではオーバーフローした列に効果なし",
    "ru": "<code>visual</code>, но в сплошной среде, не имеет никакого эффекта при переполнении колонок"
  },
  "xulImageElements": {
    "de": "XUL {{XULElem(\"image\")}} Elementen und {{cssxref(\":-moz-tree-image\")}}, {{cssxref(\":-moz-tree-twisty\")}} und {{cssxref(\":-moz-tree-checkbox\")}} Pseudoelementen. <strong>Hinweis:</strong> <code>-moz-image-region</code> funktioniert nur mit {{XULElem(\"image\")}} Elementen, bei denen das Symbol durch {{cssxref(\"list-style-image\")}} angegeben wird. Es funktioniert nicht mit XUL <code>&lt;image src=\"url\" /&gt;</code>.",
    "en-US": "XUL {{XULElem(\"image\")}} elements and {{cssxref(\":-moz-tree-image\")}}, {{cssxref(\":-moz-tree-twisty\")}}, and {{cssxref(\":-moz-tree-checkbox\")}} pseudo-elements. <strong>Note:</strong> <code>-moz-image-region</code> only works with {{XULElem(\"image\")}} elements where the icon is specified using {{cssxref(\"list-style-image\")}}. It will not work with XUL <code>&lt;image src=\"url\" /&gt;</code>.",
    "fr": "éléments XUL {{XULElem(\"image\")}} et aux pseudo-éléments {{cssxref(\":-moz-tree-image\")}}, {{cssxref(\":-moz-tree-twisty\")}} et {{cssxref(\":-moz-tree-checkbox\")}}. <strong>Note&nbsp;:</strong> <code>-moz-image-region</code> ne fonctionnera qu'avec les éléments {{XULElem(\"image\")}} où l'icône est définie avec {{cssxref(\"list-style-image\")}}. Cela ne fonctionnera pas avec l'<code>&lt;image src=\"url\" /&gt;</code> XUL.",
    "ru": "XUL {{XULElem(\"image\")}} элементы и {{cssxref(\":-moz-tree-image\")}}, {{cssxref(\":-moz-tree-twisty\")}} и {{cssxref(\":-moz-tree-checkbox\")}} псевдоэлементы. <strong>Заметьте:</strong> <code>-moz-image-region</code> работает только с элементами {{XULElem(\"image\")}}, где иконка определяется использованием {{cssxref(\"list-style-image\")}}. Это не будет работать с XUL <code>&lt;image src=\"url\" /&gt;</code>."
  },
  "yes": {
    "de": "Ja",
    "en-US": "yes",
    "fr": "oui",
    "ja": "あり",
    "pl": "tak",
    "ru": "да"
  },
  "zoomForTheTopLevelNoneForTheRest": {
    "en-US": "zoom for the top level element, none for all other elements"
  }
}<|MERGE_RESOLUTION|>--- conflicted
+++ resolved
@@ -985,11 +985,7 @@
     "ru": "На элементах всегда вычисляется как <code>normal</code>. На {{cssxref(\"::before\")}} и {{cssxref(\"::after\")}}, если <code>normal</code> указано, интерпретируется как <code>none</code>. Иначе, для значений URI, абсолютного URI; для значений <code>attr()</code> - результирующая строка; для других ключевых слов, как указано."
   },
   "notAnimatable": {
-<<<<<<< HEAD
-    "en-US": "notAnimatable"
-=======
     "en-US": "Not animatable"
->>>>>>> 73895781
   },
   "number": {
     "de": "<a href=\"/de/docs/Web/CSS/number#Interpolation\">Nummer</a>",
