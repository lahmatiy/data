--- conflicted
+++ resolved
@@ -657,13 +657,6 @@
     "ja": "{{xref_csslength}} の場合は絶対的な値、さもなくばパーセンテージ",
     "ru": "для {{xref_csslength}} абсолютное значение, иначе процент"
   },
-<<<<<<< HEAD
-  "consistsOfTwoDimensionKeywords": {
-    "en-US": "Consists of two keywords, one per dimension",
-    "fr": "Deux mots-clés, chacun décrivant une dimension",
-    "de": "Besteht aus zwei Schlüsselwörtern, einem pro Richtung",
-    "ru": "Состоит из двух ключевых слов, по одному на размер"
-=======
   "gridContainers": {
     "de": "Gridcontainer",
     "en-US": "grid containers",
@@ -675,7 +668,6 @@
     "en-US": "grid items and absolutely-positioned boxes whose containing block is a grid container",
     "fr": "élements de grilles et boîtes positionnées de façon absolue dont le bloc englobant est un conteneur de grille",
     "ru": "элементы сетки и абсолютно-позиционированные блоки, находящиеся в сеточном контейнере"
->>>>>>> 82c1dfb5
   },
   "iframeElements": {
     "en-US": "iframe elements"
@@ -987,13 +979,6 @@
     "fr": "une valeur optimale consistant en une longueur absolue ou <code>normal</code>",
     "ru": "оптимальное значение состоит из абсолютной длины или ключевого слова <code>normal</code>"
   },
-<<<<<<< HEAD
-  "logicalHeightOfContainingBlock": {
-    "en-US": "logical-height of containing block",
-    "de": "logische Höhe des beinhaltenden Blocks",
-    "fr": "hauteur logique du bloc englobant",
-    "ru": "логическая высота контейнера"
-=======
   "orderOfAppearance": {
     "de": "Reihenfolge des Auftretens in der formalen Grammatik der Werte",
     "en-US": "order of appearance in the formal grammar of the values",
@@ -1007,7 +992,6 @@
     "fr": "le pourcentage comme spécifié ou la longueur absolue ou le mot-clé <code>none</code>",
     "ja": "指定されたパーセンテージ値または絶対的な長さ、または <code>none</code>",
     "ru": "проценты, как указаны, абсолютная длина или <code>none</code>"
->>>>>>> 82c1dfb5
   },
   "percentageAsSpecifiedOrAbsoluteLength": {
     "de": "der Prozentwert wie angegeben oder die absolute Länge",
@@ -1498,16 +1482,6 @@
     "ja": "<code>visual</code>。ただし連続メディアではオーバーフローした列に効果なし",
     "ru": "<code>visual</code>, но в сплошной среде, не имеет никакого эффекта при переполнении колонок"
   },
-<<<<<<< HEAD
-  "exclusionElements": {
-    "en-US": "exclusion elements"
-  },
-  "multiColumnElementsFlexContainersGridContainers": {
-    "en-US": "multi-column elements, flex containers, grid containers"
-  },
-  "asSpecifiedWithLengthsAbsoluteAndNormalComputingToZeroExceptMultiColumn": {
-    "en-US": "as specified, with <length>s made absolute, and normal computing to zero except on multi-column elements"
-=======
   "xulImageElements": {
     "de": "XUL {{XULElem(\"image\")}} Elementen und {{cssxref(\":-moz-tree-image\")}}, {{cssxref(\":-moz-tree-twisty\")}} und {{cssxref(\":-moz-tree-checkbox\")}} Pseudoelementen. <strong>Hinweis:</strong> <code>-moz-image-region</code> funktioniert nur mit {{XULElem(\"image\")}} Elementen, bei denen das Symbol durch {{cssxref(\"list-style-image\")}} angegeben wird. Es funktioniert nicht mit XUL <code>&lt;image src=\"url\" /&gt;</code>.",
     "en-US": "XUL {{XULElem(\"image\")}} elements and {{cssxref(\":-moz-tree-image\")}}, {{cssxref(\":-moz-tree-twisty\")}}, and {{cssxref(\":-moz-tree-checkbox\")}} pseudo-elements. <strong>Note:</strong> <code>-moz-image-region</code> only works with {{XULElem(\"image\")}} elements where the icon is specified using {{cssxref(\"list-style-image\")}}. It will not work with XUL <code>&lt;image src=\"url\" /&gt;</code>.",
@@ -1524,6 +1498,5 @@
   },
   "zoomForTheTopLevelNoneForTheRest": {
     "en-US": "zoom for the top level element, none for all other elements"
->>>>>>> 82c1dfb5
   }
 }