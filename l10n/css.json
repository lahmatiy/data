--- conflicted
+++ resolved
@@ -1458,13 +1458,12 @@
   "referToReferenceBoxWhenSpecifiedOtherwiseBorderBox": {
     "en-US": "refer to reference box when specified, otherwise border-box"
   },
-<<<<<<< HEAD
   "\" \"": {
     "en-US": "\" \" (the empty string)"
   },
   "\". \"": {
     "en-US": "\". \" (full stop followed by a space)"
-=======
+  },
   "zoomForTheTopLevelNoneForTheRest": {
     "en-US": "zoom for the top level element, none for all other elements"
   },
@@ -1488,6 +1487,5 @@
   },
   "exclusionElements": {
     "en-US": "exclusion elements"
->>>>>>> 55537b90
   }
 }